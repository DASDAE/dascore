# Create documentation for stable (latest version) and deploy
name: BuildDeployStableDocs

on:
  # Runs when creating a new release
  release:
    types: [created]

  # Allows you to run this workflow manually from the Actions tab
  workflow_dispatch:

# Sets permissions of the GITHUB_TOKEN to allow deployment to GitHub Pages
permissions:
  contents: write
  pages: write
  deployments: write
  id-token: write

# Allow one concurrent deployment
concurrency:
  group: "pages"
  cancel-in-progress: true

jobs:
  # Build job
  build:
    runs-on: ubuntu-latest
    environment:
      name: github-pages
      url: ${{ steps.deployment.outputs.page_url }}

    steps:
      - uses: actions/checkout@v4
        with:
          fetch-depth: 0

      - name: "get tags"
        run: |
          git fetch --tags --force # Retrieve annotated tags.

<<<<<<< HEAD
      - name: Get tags
        run: git fetch --tags origin

      - uses: mamba-org/setup-micromamba@v1
        with:
          micromamba-version: '1.5.8-0' # versions: https://github.com/mamba-org/micromamba-releases
          environment-file: ./.github/doc_environment.yml
=======
      - uses: mamba-org/setup-micromamba@v2
        with:
          micromamba-version: '2.0.2-1' # versions: https://github.com/mamba-org/micromamba-releases
          environment-file: environment.yml
>>>>>>> 2138feee
          init-shell: >-
            bash
            powershell
          cache-environment: true
<<<<<<< HEAD
          post-cleanup: 'all'
=======
          cache-environment-key: environment-${{ steps.date.outputs.date }}
          post-cleanup: 'all'
          create-args: >-
            python=${{ matrix.python-version }}
>>>>>>> 2138feee

      # Not sure why this is needed but it appears to be the case
      - name: fix env
        shell: bash -l {0}
        run: | 
          micromamba shell init --shell bash --root-prefix=~/micromamba
          eval "$(micromamba shell hook --shell bash)"
          micromamba activate dascore

      - name: install dascore with docbuild reqs
        shell: bash -l {0}
        run: |
          conda install -c conda-forge pandoc
          python -m pip install -e .[docs,all]

      - name: Install quarto
        uses: quarto-dev/quarto-actions/setup@v2
        with:
          version: 1.3.450
          tinytex: true

      - name: print quarto version
        run: |
          quarto --version

      - name: Render Quarto Project
        shell: bash -l {0}
        run: |
          python scripts/build_api_docs.py
          quarto render docs

      - name: Setup Pages
        uses: actions/configure-pages@v2

      - name: Upload artifact
        uses: actions/upload-pages-artifact@v1
        with:
          path: 'docs/_site'

      - name: Deploy to GitHub Pages
        id: deployment
        uses: actions/deploy-pages@v1

      - name: Zip doc build
        run: zip docs.zip docs/_site -r

      - name: Upload release docs
        uses: softprops/action-gh-release@v1
        if: startsWith(github.ref, 'refs/tags/')
        with:
          files: docs.zip<|MERGE_RESOLUTION|>--- conflicted
+++ resolved
@@ -38,32 +38,19 @@
         run: |
           git fetch --tags --force # Retrieve annotated tags.
 
-<<<<<<< HEAD
       - name: Get tags
         run: git fetch --tags origin
 
-      - uses: mamba-org/setup-micromamba@v1
-        with:
-          micromamba-version: '1.5.8-0' # versions: https://github.com/mamba-org/micromamba-releases
-          environment-file: ./.github/doc_environment.yml
-=======
       - uses: mamba-org/setup-micromamba@v2
         with:
           micromamba-version: '2.0.2-1' # versions: https://github.com/mamba-org/micromamba-releases
-          environment-file: environment.yml
->>>>>>> 2138feee
+          environment-file: ./.github/doc_environment.yml
           init-shell: >-
             bash
             powershell
           cache-environment: true
-<<<<<<< HEAD
           post-cleanup: 'all'
-=======
           cache-environment-key: environment-${{ steps.date.outputs.date }}
-          post-cleanup: 'all'
-          create-args: >-
-            python=${{ matrix.python-version }}
->>>>>>> 2138feee
 
       # Not sure why this is needed but it appears to be the case
       - name: fix env
