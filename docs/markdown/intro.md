--- conflicted
+++ resolved
@@ -1,96 +1,9 @@
-<<<<<<< HEAD
 # Quickstart
 
 A quickstart for dascore, a python library for fiber-optic sensing.
 
 ## Patch
 A section of contiguous (or nearly so) fiber data is called a Patch. These can be generated in a few ways:
-
-
-
-1. Load an example patch (for simple demonstrations)
-
-```python
-import dascore
-pa = dascore.get_example_patch()
-```
-
-2. Load a file
-
-We first download an example fiber file (you need an internet connection).
-Next, we simply read it into a [Stream](#Stream) object then get the first (and only) patch.
-
-```python
-# get a fiber file
-import dascore
-from dascore.utils.downloader import fetch
-path = fetch("terra15_v2_das_1_trimmed.hdf5")  # path to a datafile
-
-pa = dascore.read(path)[0]
-```
-
-3. Create from Arrays
-
-Patches can also be created from numpy arrays and dictionaries. You need to specify:
-
-- The data array
-- The coordinates for labeling each axis
-- The attributes (optional)
-
-
-```python
-import numpy as np
-
-import dascore
-from dascore.utils.time import to_timedelta64
-
-
-array = np.random.random(size=(300, 2_000))
-t1 = np.datetime64("2017-09-18")
-attrs = dict(
-    d_distance=1,
-    d_time=to_timedelta64(1 / 250),
-    category="DAS",
-    id="test_data1",
-    time_min=t1,
-)
-
-coords = dict(
-    distance=np.arange(array.shape[0]) * attrs["d_distance"],
-    time=np.arange(array.shape[1]) * attrs["d_time"],
-)
-pa = dascore.Patch(data=array, coords=coords, attrs=attrs)
-```
-
-## Processing
-The patch has several methods which are intended to be chained together via a [fluent interface](https://en.wikipedia.org/wiki/Fluent_interface).
-
-```python
-import dascore
-pa = dascore.get_example_patch()
-
-out = (
-    pa.decimate(8)  # decimate to reduce data volume by 8 along time dimension
-    .detrend(dim='distance')  # detrend along distance dimension
-    .pass_filter(time=(None, 10))  # apply a low-pass 10 Hz butterworth filter
-)
-```
-
-## Visualization
-
-```python
-import dascore
-pa = dascore.get_example_patch()
-pa.viz.waterfall(show=True)
-```
-=======
-# Quickstart
-
-A quickstart for dascore, a python library for fiber-optic sensing.
-
-## Patch
-A section of contiguous (or nearly so) fiber data is called a Patch. These can be generated in a few ways:
-
 
 
 1. Load an example patch (for simple demonstrations)
@@ -167,5 +80,4 @@
 import dascore
 pa = dascore.get_example_patch()
 pa.viz.waterfall(show=True)
-```
->>>>>>> 34eb4f6a
+```