"""
Module to transform a Patch into spectrograms.
"""
<<<<<<< HEAD
from operator import mul
=======
from __future__ import annotations
>>>>>>> 0be799c7

from scipy.signal import spectrogram as scipy_spectrogram

from dascore.constants import PatchType
from dascore.core.coordmanager import get_coord_manager
from dascore.core.coords import get_coord
from dascore.core.schema import PatchAttrs
from dascore.utils.misc import iterate
from dascore.utils.patch import _get_dx_or_spacing_and_axes
from dascore.utils.patch import patch_function, _get_data_units_from_dims
from dascore.utils.time import (
    to_timedelta64,
    is_datetime64,
    is_timedelta64,
    to_datetime64,
)
from dascore.utils.transformatter import FourierTransformatter


def _get_new_original_coord(old_coord, array):
    """Get a new coordinate for original axis (eg time)."""
    conversion_tuples = (
        (is_datetime64, to_datetime64),
        (is_timedelta64, to_timedelta64),
    )
    # ensure the output is in the right data format.
    for predicate, func in conversion_tuples:
        if predicate(old_coord.min()):
            array = func(array)

    out = get_coord(values=array, units=old_coord.units)
    return out


def _get_transformed_coord(coord, freqs):
    """Get the transformed coordinates."""
    units = 1 / coord.units if coord.units is not None else None
    return get_coord(values=freqs, units=units)


def _get_new_attrs(patch, cm, dim):
    """Update attributes."""
    new = dict(patch.attrs)
    new["dims"] = cm.dims
    new["data_units"] = _get_data_units_from_dims(patch, dim, mul)
    return PatchAttrs(**new)


def _get_new_dims(patch, dim, new_coord_name):
    """
    Get a new dimension tuple.

    The new dimension always takes the place of the transformed dimension,
    and the transformed dimension is appended to the end.
    EG, ("time", "distance") dimensions become ("ft_time", "distance", "time").
    """
    dims = list(patch.dims)
    dims[dims.index(dim)] = new_coord_name
    return tuple(dims + [dim])


@patch_function()
def spectrogram(patch: PatchType, dim: str = "time", **kwargs) -> PatchType:
    """
    Calculate a spectrogram from the patch data.

    The output patch will have one more dimensions than the input patch.

    Parameters
    ----------
    patch
        The input patch
    dim
        The dimension along which the spectrograms are calculated.
    **kwargs
        Passed to `scipy.signal.spectrogram` to control spectrogram options.
        See its documentation for options.

    Examples
    --------
    >>> import dascore as dc
    >>> patch = dc.get_example_patch()
    >>> # calculate spectrogram along time axis
    >>> time_spec = patch.tran.spectrogram("time")
    >>> # note the new dimensions
    >>> print(time_spec.dims)
    >>> # perform fourier transforms along distance dimensions
    >>> dist_spec = patch.tran.spectrogram("distance")
    """
    assert len(iterate(dim)) == 1, "only one dimension allowed."
    coord = patch.get_coord(dim)
    dxs, axes = _get_dx_or_spacing_and_axes(patch, dim, require_evenly_spaced=True)
    new_coord_name = FourierTransformatter().rename_dims(dim)[0]
    out_coords = patch.coords._get_dim_array_dict()
    # returns frequency, new values for original dimension (eg time) and spectrogram
    freqs, original, spec = scipy_spectrogram(
        patch.data,
        fs=dxs[0],
        axis=axes[0],
        **kwargs,
    )
    # add new coordinates
    out_coords[dim] = _get_new_original_coord(coord, original)
    out_coords[new_coord_name] = _get_transformed_coord(coord, freqs)
    new_dims = _get_new_dims(patch, dim, new_coord_name)
    cm = get_coord_manager(out_coords, dims=tuple(new_dims))
    attrs = _get_new_attrs(patch, cm, dim)
    return patch.__class__(data=spec, attrs=attrs, coords=cm)<|MERGE_RESOLUTION|>--- conflicted
+++ resolved
@@ -1,11 +1,9 @@
 """
 Module to transform a Patch into spectrograms.
 """
-<<<<<<< HEAD
+from __future__ import annotations
+
 from operator import mul
-=======
-from __future__ import annotations
->>>>>>> 0be799c7
 
 from scipy.signal import spectrogram as scipy_spectrogram
 
