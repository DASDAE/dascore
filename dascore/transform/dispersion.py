"""Dispersion computation using the phase-shift (Park et al., 1999) method."""
from __future__ import annotations

from collections.abc import Sequence

import numpy as np
import numpy.fft as nft

from dascore.constants import PatchType
from dascore.exceptions import ParameterError
from dascore.utils.patch import patch_function


@patch_function(required_dims=("time", "distance"))
def dispersion_phase_shift(
    patch: PatchType,
    phase_velocities: Sequence[float],
    approx_resolution: None | float = None,
    approx_freq: None | tuple[float, float] = None,
) -> PatchType:
    """
    Compute dispersion images using the phase-shift method.

    Parameters
    ----------
    patch
        Patch to transform. Has to have dimensions of time and distance.
    phase_velocities
        NumPY array of positive velocities, monotonically increasing, for
        which the dispersion will be computed.
    approx_resolution
        Approximated frequency (Hz) resolution for the output. If left empty,
        the frequency resolution is dictated by the number of samples.
    approx_freq
<<<<<<< HEAD
        Minimum and maximum frequency to compute dispersion for, in Hz
        If left empty, minimum is 0 Hz, and maximum is Nyquist
=======
        Either None, in which case 0 and the nyquest frequency are used, or a
        custom range (freq_min, freq_max) in Hz.
>>>>>>> 42ca6f53

    Notes
    -----
    - See also @park1998imaging

    - Inspired by https://geophydog.cool/post/masw_phase_shift/.

    - Dims/Units of the output are forced to be 'frequency' ('Hz')
      and 'velocity' ('m/s').

    - The patch's distance coordinates are assumed to be ordered by
    distance from the source, and not "fiber distance". In other
    words, data are effectively mapped along a 2-D line.

    Example
    --------
    import dascore as dc
    import numpy as np

    patch = (
        dc.get_example_patch('dispersion_event')
    )

    disp_patch = patch.dispersion_phase_shift(np.arange(100,1500,1),
                approx_resolution=0.1,approx_freq=[5,70])
    ax = disp_patch.viz.waterfall(show=False,cmap=None)
    ax.set_xlim(5, 70)
    ax.set_ylim(1500, 100)
    disp_patch.viz.waterfall(show=True, ax=ax)
    """
    patch_cop = patch.convert_units(distance="m").transpose("distance", "time")
    dist = patch_cop.coords.get_array("distance")
    time = patch_cop.coords.get_array("time")

    dt = (time[1] - time[0]) / np.timedelta64(1, "s")

    if not np.all(np.diff(phase_velocities) > 0):
        raise ParameterError(
            "Velocities for dispersion must be monotonically increasing"
        )

    if np.amin(phase_velocities) <= 0:
        raise ParameterError("Velocities must be positive.")

    if approx_resolution is not None and approx_resolution <= 0:
        raise ParameterError("Frequency resolution has to be positive")

    if not approx_freq:
        approx_min_freq = 0
        approx_max_freq = 0.5 / dt
    else:
        approx_min_freq = approx_freq[0]
        approx_max_freq = approx_freq[1]
        if approx_min_freq <= 0 or approx_max_freq <= 0:
            msg = "Minimal and maximal frequencies have to be positive"
            raise ParameterError(msg)

        if approx_min_freq >= approx_max_freq:
            msg = "Maximal frequency needs to be larger than minimal frequency"
            raise ParameterError(msg)

        if approx_min_freq >= 0.5 / dt or approx_max_freq >= 0.5 / dt:
            msg = "Frequency range cannot exceed Nyquist"
            raise ParameterError(msg)

    nchan = dist.size
    nt = time.size
    assert (nchan, nt) == patch_cop.data.shape

    fs = 1 / dt
    if approx_resolution is not None:
        approxnf = int(nt * (fs / (nt)) / approx_resolution)
        f = np.arange(approxnf) * fs / (approxnf - 1)
    else:
        f = np.arange(nt) * fs / (nt - 1)

    nf = np.size(f)

    nv = np.size(phase_velocities)
    w = 2 * np.pi * f
    fft_d = np.zeros((nchan, nf), dtype=complex)
    for i in range(nchan):
        fft_d[i] = nft.fft(patch_cop.data[i, :], n=nf)

    fft_d = np.divide(
        fft_d, abs(fft_d), out=np.zeros_like(fft_d), where=abs(fft_d) != 0
    )

    fft_d[np.isnan(fft_d)] = 0

    first_live_f = np.argmax(w >= 2 * np.pi * approx_min_freq)
    last_live_f = np.argmax(w >= 2 * np.pi * approx_max_freq)
    w = w[first_live_f:last_live_f]
    fft_d = fft_d[:, first_live_f:last_live_f]
    nlivef = last_live_f - first_live_f

    if nlivef < 1:
        msg = "Combination of frequency resolution and range is not an array"
        raise ParameterError(msg)

    fc = np.zeros(shape=(nv, nlivef))
    preamb = 1j * np.outer(dist, w)
    for ci in range(nv):
        fc[ci, :] = abs(sum(np.exp(preamb / phase_velocities[ci]) * fft_d))

    attrs = patch.attrs.update(category="dispersion")
    coords = dict(velocity=phase_velocities, frequency=w / (2 * np.pi))

    disp_patch = patch.new(
        data=fc / nchan, coords=coords, attrs=attrs, dims=["velocity", "frequency"]
    )
    return disp_patch.set_units(velocity="m/s", frequency="Hz")<|MERGE_RESOLUTION|>--- conflicted
+++ resolved
@@ -32,13 +32,8 @@
         Approximated frequency (Hz) resolution for the output. If left empty,
         the frequency resolution is dictated by the number of samples.
     approx_freq
-<<<<<<< HEAD
         Minimum and maximum frequency to compute dispersion for, in Hz
         If left empty, minimum is 0 Hz, and maximum is Nyquist
-=======
-        Either None, in which case 0 and the nyquest frequency are used, or a
-        custom range (freq_min, freq_max) in Hz.
->>>>>>> 42ca6f53
 
     Notes
     -----
