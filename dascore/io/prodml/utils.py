"""Utilities for terra15."""
from __future__ import annotations

import dascore as dc
from dascore.constants import VALID_DATA_TYPES
from dascore.core.coordmanager import get_coord_manager
from dascore.core.coords import get_coord
from dascore.utils.misc import iterate, maybe_get_attrs, unbyte

# --- Getting format/version


def _get_prodml_version_str(hdf_fi) -> str:
    """Return the version string for prodml file."""
    # define a few root attrs that act as a "fingerprint" for terra15 files

    acquisition = getattr(hdf_fi.root, "Acquisition", None)
    if acquisition is None:
        return ""
    acq_attrs = acquisition._v_attrs
    expected_attrs = (
        "GaugeLength",
        "PulseRate",
        "PulseWidth",
        "NumberOfLoci",
        "schemaVersion",
        "uuid",
    )
    is_prodml = all([hasattr(acq_attrs, x) for x in expected_attrs])
    # in some prodml schemaVersion is str, in other float; this handles both.
    version_str = str(unbyte(acq_attrs.schemaVersion))
    return version_str if is_prodml else ""


def _get_raw_node_dict(acquisition_node):
    """Get a dict of {Raw[x]: node}."""
    out = {
        x._v_name: x
        for x in acquisition_node._f_iter_nodes()
        if x._v_name.startswith("Raw")
    }
    return dict(sorted(out.items()))


def _get_distance_coord(acq):
    """Get the distance ranges and spacing."""

    def get_distance_units(vattrs):
        """Get distance units, works for both v2 and v3."""
        name_v2_0 = "SpatialSamplingIntervalUnit"
        name_v2_1 = "SpatialSamplingInterval.uom"
        if hasattr(vattrs, name_v2_0):
            return getattr(vattrs, name_v2_0)
        if hasattr(vattrs, name_v2_1):
            return getattr(vattrs, name_v2_1)

    vattrs = acq._v_attrs
    step = vattrs.SpatialSamplingInterval
    num_dist_channels = vattrs.NumberOfLoci
    start = vattrs.StartLocusIndex * step
    stop = start + num_dist_channels * step
    units = get_distance_units(vattrs)
    return get_coord(start=start, stop=stop, units=units, step=step)


def _get_time_coord(node):
    """Get the time information from a Raw node."""
    time_attrs = node.RawDataTime._v_attrs
    start_str = unbyte(time_attrs.PartStartTime).split("+")[0]
    start = dc.to_datetime64(start_str.rstrip("Z"))
    end_str = unbyte(time_attrs.PartEndTime).split("+")[0]
    end = dc.to_datetime64(end_str.rstrip("Z"))
    step = (end - start) / (len(node.RawDataTime) - 1)
    return get_coord(start=start, stop=end + step, step=step, units="s")


def _get_data_unit_and_type(node):
    """Get the data type and units."""
    attrs = node._v_attrs
    attr_map = {
        "RawDescription": "data_type",
        "RawDataUnit": "data_units",
    }
    out = maybe_get_attrs(attrs, attr_map)
<<<<<<< HEAD
    if (data_type := attr_map.get("data_type")) is not None:
=======
    if (data_type := out.get("data_type")) is not None:
>>>>>>> a9a2d0fa
        clean = data_type.lower().replace(" ", "_")
        out["data_type"] = clean if clean in VALID_DATA_TYPES else ""
    return out


def _get_prodml_attrs(fi, extras=None) -> list[dict]:
    """Scan a prodML file, return metadata."""
    _root_attrs = {
        "PulseWidth": "pulse_width",
        "PulseWidthUnits": "pulse_width_units",
        "PulseWidth.uom": "pulse_width_units",
        "PulseRate": "pulse_rate",
        "PulseRateUnit": "pulse_rate_units",
        "PulseRate.uom": "pulse_rate_units",
        "GaugeLength": "gauge_length",
        "GaugeLengthUnit": "gauge_length_units",
        "GaugeLength.uom": "gauge_length_units",
        "schemaVersion": "schema_version",
    }
    acq = fi.root.Acquisition
    base_info = maybe_get_attrs(acq._v_attrs, _root_attrs)
    d_coord = _get_distance_coord(acq)
    raw_nodes = _get_raw_node_dict(acq)

    # Iterate each raw data node. I have only ever seen 1 in a file but since
    # it is indexed like Raw[0] there might be more.
    out = []
    for node in raw_nodes.values():
        info = dict(base_info)
        t_coord = _get_time_coord(node)
        info.update(t_coord.get_attrs_dict("time"))
        info.update(_get_data_unit_and_type(node))
        info["dims"] = ["time", "distance"]
        if extras is not None:
            info.update(extras)
        info["coords"] = {"time": t_coord, "distance": d_coord}
        out.append(info)
    return out


def _get_dims(node):
    """Get the dimension names in the form of a tuple."""
    # we use distance rather than locus, setup mapping to relect this.
    map_ = {"locus": "distance", "Locus": "distance", "Time": "time"}
    dims = unbyte(getattr(node.RawData._v_attrs, "Dimensions", "time, distance"))
    if isinstance(dims, str):
        dims = dims.replace(",", " ")
        dims = tuple(map_.get(x, x) for x in dims.split())
    else:
        unbytes = [unbyte(x) for x in iterate(dims)]
        dims = tuple(map_.get(x, x) for x in unbytes)
    return dims


def _get_data_attr(attrs, node, time, distance):
    """Get a new attributes with adjusted time/distance and data array."""
    dims = _get_dims(node)
    cm = get_coord_manager(attrs["coords"], dims=dims)
    new_cm, data = cm.select(array=node.RawData, time=time, distance=distance)
    return data, new_cm


def _read_prodml(fi, distance=None, time=None, attr_cls=dc.PatchAttrs):
    """Read the prodml values into a patch."""
    attr_list = _get_prodml_attrs(fi)
    nodes = list(_get_raw_node_dict(fi.root.Acquisition).values())
    out = []
    for attrs, node in zip(attr_list, nodes):
        data, coords = _get_data_attr(attrs, node, time, distance)
        if data.size:
            pattrs = attr_cls(**attrs)
            out.append(dc.Patch(data=data, attrs=pattrs, coords=coords))
    return out<|MERGE_RESOLUTION|>--- conflicted
+++ resolved
@@ -82,11 +82,7 @@
         "RawDataUnit": "data_units",
     }
     out = maybe_get_attrs(attrs, attr_map)
-<<<<<<< HEAD
-    if (data_type := attr_map.get("data_type")) is not None:
-=======
     if (data_type := out.get("data_type")) is not None:
->>>>>>> a9a2d0fa
         clean = data_type.lower().replace(" ", "_")
         out["data_type"] = clean if clean in VALID_DATA_TYPES else ""
     return out
