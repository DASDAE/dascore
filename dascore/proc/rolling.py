"""Processing for applying roller operations."""
from __future__ import annotations

<<<<<<< HEAD
from functools import cache
=======
>>>>>>> 1c418fad
from typing import Any, Literal

import numpy as np
import pandas as pd
from pydantic import Field

import dascore as dc
<<<<<<< HEAD
=======
from dascore.constants import samples_arg_description
>>>>>>> 1c418fad
from dascore.exceptions import ParameterError
from dascore.utils.docs import compose_docstring
from dascore.utils.models import DascoreBaseModel
from dascore.utils.patch import get_dim_value_from_kwargs


class _PatchRollerInfo(DascoreBaseModel):
    """
    A dataclass for storing info on rolling operation.

    Should be subclassed to implement rolling methods.
    """

    patch: Any  # cant set to patch due to circular import
    window: int
    step: int
    dim: str
    axis: int
    center: bool
    roll_hist: str = ""
    func_kwargs: dict = Field(default_factory=dict)

    def get_coords(self):
        """
        Get the new coordinates for "rolled" patch.

        Accounts for centered or non-centered coordinates. If the window
        length is even, the first half value is used.
        """
        coord = self.patch.get_coord(self.dim)
        if self.step > 1:
            coord = coord[:: self.step]
        return self.patch.coords.update_coords(**{self.dim: coord})

    def _get_attrs_with_apply_history(self, func_or_str):
        """Get new attrs that has history from apply attached."""
        new_history = list(self.patch.attrs.history)
        if callable(func_or_str):
            func_name = getattr(func_or_str, "__name__", "")
            hist_str = f"{self.roll_hist}.apply({func_name})"
        else:
            hist_str = f"{self.roll_hist}.{func_or_str}()"
        new_history.append(hist_str)
        attrs = self.patch.attrs.update(history=new_history, coords={})
        return attrs


class _NumpyPatchRoller(_PatchRollerInfo):
    """A class to apply roller operations to patches."""

    def get_start_index(self):
        """
        Get the start index to account for non-zero step size.

        This only applies for numpy engine.
        """
        wsize = self.window - 1
        out = np.ceil(wsize / self.step) * self.step - wsize
        return int(out)

    def _pad_roll_array(self, data):
        """Pad."""
        num_nans = 1 + (self.window - 2) // self.step
        pad_width = [(0, 0)] * len(data.shape)
        pad_width[self.axis] = (num_nans, 0)
        padded = np.pad(data, pad_width, constant_values=np.NaN)
        if self.step == 1:
            assert padded.shape == self.patch.data.shape
        if self.center:
            # roll array along axis to center
            padded = np.roll(padded, -self.window // 2, axis=self.axis)
        return padded

    def apply(self, function):
        """
        Apply a function over the specified moving window.

        Parameters
        ----------
        function
            The function which is applied. Must accept an axis argument.
        """
        # TODO look at replacing this with a call to `as_strided` that
        # accounts for strides.
        slide_view = np.lib.stride_tricks.sliding_window_view(
            self.patch.data,
            self.window,
            self.axis,
        )
        # get slice to account for step (stride)
        step_slice = [slice(None, None)] * len(self.patch.data.shape)
        step_slice.append(slice(None, None))
        # this accounts for NaNs that pad the start of the array.
        start = self.get_start_index()
        # start = (self.window - 1) % self.step
        step_slice[self.axis] = slice(start, None, self.step)
        # apply function, then pad with zeros and roll
        kwargs = self.func_kwargs
        trimmed_slide_view = slide_view[tuple(step_slice)]
        raw = function(trimmed_slide_view, axis=-1, **kwargs).astype(np.float_)
        out = self._pad_roll_array(raw)
        new_coords = self.get_coords()
        attrs = self._get_attrs_with_apply_history(function)
        return self.patch.new(data=out, coords=new_coords, attrs=attrs)

    def mean(self):
        """Apply mean to moving window."""
        return self.apply(np.mean)

    def median(self):
        """Apply median to moving window."""
        return self.apply(np.median)

    def min(self):
        """Apply min to moving window."""
        return self.apply(np.min)

    def max(self):
        """Apply max to moving window."""
        return self.apply(np.max)

    def std(self):
        """Apply standard deviation to moving window."""
        return self.apply(np.std)

    def sum(self):
        """Apply sum to moving window."""
        return self.apply(np.sum)


class _PandasPatchRoller(_PatchRollerInfo):
    """A class to apply pandas rolling operations."""

    def _get_df(self) -> pd.DataFrame:
        """Get the dataframe from patch data."""
        if len(self.patch.dims) > 2:
            msg = "Cannot use Pandas engine on patches with more than 2 dims."
            raise ParameterError(msg)
        df = pd.DataFrame(self.patch.data)
        return df

    def _get_rolling(self):
        """Get rolling."""
        df = self._get_df()
        roll = df.rolling(
            window=self.window,
            step=self.step,
            axis=self.axis,
            center=self.center,
        )
        return roll

    def _repack_patch(self, df, attrs=None):
        """Repack patch into dataframe."""
        data = df.values
        # get rid of extra dims if original data doesn't have them.
        if len(data.shape) != len(self.patch.data.shape):
            data = np.squeeze(data)
        coords = self.get_coords()
        return self.patch.new(data=data, coords=coords, attrs=attrs)

    def _call_rolling_func(self, name, *args, **kwargs):
        """Helper function for calling a rolling function."""
        rolling = self._get_rolling()
        df = getattr(rolling, name)(*args, **kwargs)
        attrs = self._get_attrs_with_apply_history(name)
        return self._repack_patch(df, attrs=attrs)

    def apply(self, func):
        df = self._get_rolling().apply(func, **self.func_kwargs)
        attrs = self._get_attrs_with_apply_history(func)
        return self._repack_patch(df, attrs=attrs)

    def mean(self):
        """Apply mean."""
        return self._call_rolling_func(name="mean")

    def median(self):
        """Apply median to moving window."""
        return self._call_rolling_func(name="median")

    def min(self):
        """Apply min to moving window."""
        return self._call_rolling_func(name="min")

    def max(self):
        """Apply max to moving window."""
        return self._call_rolling_func(name="max")

    def std(self):
        """Apply standard deviation to moving window."""
        return self._call_rolling_func(name="std")

    def sum(self):
        """Apply sum to moving window."""
        return self._call_rolling_func(name="sum")


@compose_docstring(sample_explination=samples_arg_description)
def rolling(
    patch: dc.Patch,
    step=None,
    center=False,
    engine: Literal["numpy", "pandas", None] = None,
    samples=False,
    **kwargs,
) -> _NumpyPatchRoller:
    """
    Apply a rolling function along a specified dimension.

    Parameters
    ----------
    step
        The window is evaluated at every step result, equivalent to slicing
        at every step. If the step argument is not None, the result will
        have a different shape than the input.
    center
        If False, set the window labels as the right edge of the window index.
        If True, set the window labels as the center of the window index.
    engine
        Determines how the rolling operations are applied. If None, try to
        determine which will be fastest for a given step. Options are:
            "numpy" - which uses np.lib.stride_tricks.sliding_window_view.
            "pandas" - which uses pandas.rolling.
        If step < 10 samples, pandas is faster for all operations other than apply.
        If step > 10 samples, or `apply` is the desired rolling operation, numpy
        is probably better.
    samples
        {sample_explination}
    **kwargs
        Used to pass dimension and window size.
        For example `time=10` represents window size of
        10*(default unit) along the time axis.

    Examples
    --------
    >>> # Simple example for rolling mean function
    >>> import dascore as dc
    >>> patch = dc.get_example_patch()
    >>> # apply rolling over 1 second with 0.5 step
    >>> mean_patch = patch.rolling(time=1, step=0.5).mean()
    >>> # drop nan at the start of the time axis.
    >>> out = mean_patch.dropna("time")

    Notes
    -----
    This class behaves like pandas.rolling
    (https://pandas.pydata.org/docs/reference/api/pandas.DataFrame.rolling.html)
    which has some important implications.

    First, when step is not defined or set to 1, the output patch will have the
    same shape as the input patch. The consequence of this is that NaN values
    will appear at the start of the dimension. You can use
    [`patch.dropna`](`dascore.Patch.dropna`) to remove the NaN values.

    Second, the step parameter is equivalent applying to the output along the
    specified dimension. For example, if step=2 the output of the chosen
    dimension will be 1/2 of the input length.

    Here are a few examples to help illustrate how rolling works.

    Consider a patch with a simple 1D array in the dimension "time":
        [0, 1, 2, 3, 4, 5]
    If time = 2 * dt the output is
        [NaN, 0.5, 1.5, 2.5, 3.5, 4.5]
    If time = 3 * dt the output is
        [NaN, NaN, 1.0, 2.0, 3.0, 4.0]
    if time = 3 * dt and step = 2 * dt
        [NaN, 1.0, 3.0]
    if time = 3 * dt and step = 3 * dt
        [NaN, 2.0]
    """

    def _get_engine(step, engine, patch):
        """Get the engine."""
        engines = {"numpy": _NumpyPatchRoller, "pandas": _PandasPatchRoller}
        if cls := engines.get(engine):
            return cls
        if step < 10 and len(patch.dims) < 2:
            return _PandasPatchRoller
        return _NumpyPatchRoller

    # get window sizes in samples
    dim, axis, value = get_dim_value_from_kwargs(patch, kwargs)
    roll_hist = f"rolling({dim}={value}, step={step}, center={center}, engine={engine})"
    coord = patch.get_coord(dim)
    window = coord.get_sample_count(value, samples=samples)
    step = 1 if step is None else coord.get_sample_count(step, samples=samples)
    if window == 0 or step == 0:
        msg = "Window or step size can't be zero. Use any positive values."
        raise ParameterError(msg)
    cls = _get_engine(step, engine, patch)
    out = cls(
        patch=patch,
        window=window,
        step=step,
        dim=dim,
        axis=axis,
        center=center,
        roll_hist=roll_hist,
    )
    return out<|MERGE_RESOLUTION|>--- conflicted
+++ resolved
@@ -1,10 +1,6 @@
 """Processing for applying roller operations."""
 from __future__ import annotations
 
-<<<<<<< HEAD
-from functools import cache
-=======
->>>>>>> 1c418fad
 from typing import Any, Literal
 
 import numpy as np
@@ -12,10 +8,7 @@
 from pydantic import Field
 
 import dascore as dc
-<<<<<<< HEAD
-=======
 from dascore.constants import samples_arg_description
->>>>>>> 1c418fad
 from dascore.exceptions import ParameterError
 from dascore.utils.docs import compose_docstring
 from dascore.utils.models import DascoreBaseModel
