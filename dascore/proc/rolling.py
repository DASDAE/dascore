"""Processing for applying roller operations."""
from __future__ import annotations

<<<<<<< HEAD
=======
from functools import cache
>>>>>>> ad0f974d
from typing import Any, Literal

import numpy as np
import pandas as pd
from pydantic import Field

import dascore as dc
<<<<<<< HEAD
=======
from dascore.constants import samples_arg_description
>>>>>>> ad0f974d
from dascore.exceptions import ParameterError
from dascore.utils.docs import compose_docstring
from dascore.utils.models import DascoreBaseModel
from dascore.utils.patch import get_dim_value_from_kwargs


class _PatchRollerInfo(DascoreBaseModel):
    """
    A dataclass for storing info on rolling operation.

    Should be subclassed to implement rolling methods.
    """

    patch: Any  # cant set to patch due to circular import
    window: int
    step: int
    dim: str
    axis: int
    center: bool
    roll_hist: str = ""
    func_kwargs: dict = Field(default_factory=dict)

    def get_coords(self):
        """
        Get the new coordinates for "rolled" patch.

        Accounts for centered or non-centered coordinates. If the window
        length is even, the first half value is used.
        """
        coord = self.patch.get_coord(self.dim)
        if self.step > 1:
            coord = coord[:: self.step]
        return self.patch.coords.update_coords(**{self.dim: coord})

    def _get_attrs_with_apply_history(self, func_or_str):
        """Get new attrs that has history from apply attached."""
        new_history = list(self.patch.attrs.history)
        if callable(func_or_str):
            func_name = getattr(func_or_str, "__name__", "")
            hist_str = f"{self.roll_hist}.apply({func_name})"
        else:
            hist_str = f"{self.roll_hist}.{func_or_str}()"
        new_history.append(hist_str)
        attrs = self.patch.attrs.update(history=new_history, coords={})
        return attrs

    def __hash__(self):
        return id(self)


class _NumpyPatchRoller(_PatchRollerInfo):
    """A class to apply roller operations to patches."""

<<<<<<< HEAD
=======
    @cache
>>>>>>> ad0f974d
    def get_start_index(self):
        """
        Get the start index to account for non-zero step size.

        This only applies for numpy engine.
        """
        wsize = self.window - 1
        out = np.ceil(wsize / self.step) * self.step - wsize
        return int(out)

    def _pad_roll_array(self, data):
        """Pad."""
        num_nans = 1 + (self.window - 2) // self.step
        pad_width = [(0, 0)] * len(data.shape)
        pad_width[self.axis] = (num_nans, 0)
        padded = np.pad(data, pad_width, constant_values=np.NaN)
        if self.step == 1:
            assert padded.shape == self.patch.data.shape
        if self.center:
            # roll array along axis to center
            padded = np.roll(padded, -self.window // 2, axis=self.axis)
        return padded

    def apply(self, function):
        """
        Apply a function over the specified moving window.

        Parameters
        ----------
        function
            The function which is applied. Must accept an axis argument.
        """
        # TODO look at replacing this with a call to `as_strided` that
        # accounts for strides.
        slide_view = np.lib.stride_tricks.sliding_window_view(
            self.patch.data,
            self.window,
            self.axis,
        )
        # get slice to account for step (stride)
        step_slice = [slice(None, None)] * len(self.patch.data.shape)
        step_slice.append(slice(None, None))
        # this accounts for NaNs that pad the start of the array.
        start = self.get_start_index()
        # start = (self.window - 1) % self.step
        step_slice[self.axis] = slice(start, None, self.step)
        # apply function, then pad with zeros and roll
        kwargs = self.func_kwargs
        trimmed_slide_view = slide_view[tuple(step_slice)]
        raw = function(trimmed_slide_view, axis=-1, **kwargs).astype(np.float_)
        out = self._pad_roll_array(raw)
        new_coords = self.get_coords()
        attrs = self._get_attrs_with_apply_history(function)
        return self.patch.new(data=out, coords=new_coords, attrs=attrs)

    def mean(self):
        """Apply mean to moving window."""
        return self.apply(np.mean)

    def median(self):
        """Apply median to moving window."""
        return self.apply(np.median)

    def min(self):
        """Apply min to moving window."""
        return self.apply(np.min)

    def max(self):
        """Apply max to moving window."""
        return self.apply(np.max)

    def std(self):
        """Apply standard deviation to moving window."""
        return self.apply(np.std)

    def sum(self):
        """Apply sum to moving window."""
        return self.apply(np.sum)


class _PandasPatchRoller(_PatchRollerInfo):
    """A class to apply pandas rolling operations."""

    def _get_df(self) -> pd.DataFrame:
        """Get the dataframe from patch data."""
        if len(self.patch.dims) > 2:
            msg = "Cannot use Pandas engine on patches with more than 2 dims."
            raise ParameterError(msg)
        df = pd.DataFrame(self.patch.data)
        return df

    def _get_rolling(self):
        """Get rolling."""
        df = self._get_df()
        roll = df.rolling(
            window=self.window,
            step=self.step,
            axis=self.axis,
            center=self.center,
        )
        return roll

    def _repack_patch(self, df, attrs=None):
        """Repack patch into dataframe."""
        data = df.values
        # get rid of extra dims if original data doesn't have them.
        if len(data.shape) != len(self.patch.data.shape):
            data = np.squeeze(data)
        coords = self.get_coords()
        return self.patch.new(data=data, coords=coords, attrs=attrs)

    def _call_rolling_func(self, name, *args, **kwargs):
        """Helper function for calling a rolling function."""
        rolling = self._get_rolling()
        df = getattr(rolling, name)(*args, **kwargs)
        attrs = self._get_attrs_with_apply_history(name)
        return self._repack_patch(df, attrs=attrs)

    def apply(self, func):
        df = self._get_rolling().apply(func, **self.func_kwargs)
        attrs = self._get_attrs_with_apply_history(func)
        return self._repack_patch(df, attrs=attrs)

    def mean(self):
        """Apply mean."""
        return self._call_rolling_func(name="mean")

    def median(self):
        """Apply median to moving window."""
        return self._call_rolling_func(name="median")

    def min(self):
        """Apply min to moving window."""
        return self._call_rolling_func(name="min")

    def max(self):
        """Apply max to moving window."""
        return self._call_rolling_func(name="max")

    def std(self):
        """Apply standard deviation to moving window."""
        return self._call_rolling_func(name="std")

    def sum(self):
        """Apply sum to moving window."""
        return self._call_rolling_func(name="sum")


@compose_docstring(sample_explination=samples_arg_description)
def rolling(
    patch: dc.Patch,
    step=None,
    center=False,
    engine: Literal["numpy", "pandas", None] = None,
    samples=False,
    **kwargs,
) -> _NumpyPatchRoller:
    """
    Apply a rolling function along a specified dimension.

    Parameters
    ----------
    step
        The window is evaluated at every step result, equivalent to slicing
        at every step. If the step argument is not None, the result will
        have a different shape than the input.
    center
        If False, set the window labels as the right edge of the window index.
        If True, set the window labels as the center of the window index.
    engine
        Determines how the rolling operations are applied. If None, try to
        determine which will be fastest for a given step. Options are:
            "numpy" - which uses np.lib.stride_tricks.sliding_window_view.
            "pandas" - which uses pandas.rolling.
        If step < 10 samples, pandas is faster for all operations other than apply.
        If step > 10 samples, or `apply` is the desired rolling operation, numpy
        is probably better.
    samples
        {sample_explination}
    **kwargs
        Used to pass dimension and window size.
        For example `time=10` represents window size of
        10*(default unit) along the time axis.

    Examples
    --------
    >>> # Simple example for rolling mean function
    >>> import dascore as dc
    >>> patch = dc.get_example_patch()
    >>> # apply rolling over 1 second with 0.5 step
    >>> mean_patch = patch.rolling(time=1, step=0.5).mean()
    >>> # drop nan at the start of the time axis.
    >>> out = mean_patch.dropna("time")

    Notes
    -----
    This class behaves like pandas.rolling
    (https://pandas.pydata.org/docs/reference/api/pandas.DataFrame.rolling.html)
    which has some important implications.

    First, when step is not defined or set to 1, the output patch will have the
    same shape as the input patch. The consequence of this is that NaN values
    will appear at the start of the dimension. You can use
    [`patch.dropna`](`dascore.Patch.dropna`) to remove the NaN values.

    Second, the step parameter is equivalent applying to the output along the
    specified dimension. For example, if step=2 the output of the chosen
    dimension will be 1/2 of the input length.

    Here are a few examples to help illustrate how rolling works.

    Consider a patch with a simple 1D array in the dimension "time":
        [0, 1, 2, 3, 4, 5]
    If time = 2 * dt the output is
        [NaN, 0.5, 1.5, 2.5, 3.5, 4.5]
    If time = 3 * dt the output is
        [NaN, NaN, 1.0, 2.0, 3.0, 4.0]
    if time = 3 * dt and step = 2 * dt
        [NaN, 1.0, 3.0]
    if time = 3 * dt and step = 3 * dt
        [NaN, 2.0]
    """

    def _get_engine(step, engine, patch):
        """Get the engine."""
        engines = {"numpy": _NumpyPatchRoller, "pandas": _PandasPatchRoller}
        if cls := engines.get(engine):
            return cls
        if step < 10 and len(patch.dims) < 2:
            return _PandasPatchRoller
        return _NumpyPatchRoller

    # get window sizes in samples
    dim, axis, value = get_dim_value_from_kwargs(patch, kwargs)
    roll_hist = f"rolling({dim}={value}, step={step}, center={center}, engine={engine})"
    coord = patch.get_coord(dim)
    window = coord.get_sample_count(value, samples=samples)
    step = 1 if step is None else coord.get_sample_count(step, samples=samples)
    if window == 0 or step == 0:
        msg = "Window or step size can't be zero. Use any positive values."
        raise ParameterError(msg)
    cls = _get_engine(step, engine, patch)
    out = cls(
        patch=patch,
        window=window,
        step=step,
        dim=dim,
        axis=axis,
        center=center,
        roll_hist=roll_hist,
    )
    return out<|MERGE_RESOLUTION|>--- conflicted
+++ resolved
@@ -1,10 +1,7 @@
 """Processing for applying roller operations."""
 from __future__ import annotations
 
-<<<<<<< HEAD
-=======
 from functools import cache
->>>>>>> ad0f974d
 from typing import Any, Literal
 
 import numpy as np
@@ -12,10 +9,7 @@
 from pydantic import Field
 
 import dascore as dc
-<<<<<<< HEAD
-=======
 from dascore.constants import samples_arg_description
->>>>>>> ad0f974d
 from dascore.exceptions import ParameterError
 from dascore.utils.docs import compose_docstring
 from dascore.utils.models import DascoreBaseModel
@@ -69,10 +63,7 @@
 class _NumpyPatchRoller(_PatchRollerInfo):
     """A class to apply roller operations to patches."""
 
-<<<<<<< HEAD
-=======
     @cache
->>>>>>> ad0f974d
     def get_start_index(self):
         """
         Get the start index to account for non-zero step size.
