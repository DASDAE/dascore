"""
Module to Patch Processing.
"""
from .aggregate import aggregate
from .basic import abs, normalize, rename, squeeze, transpose
from .detrend import detrend
<<<<<<< HEAD
from .filter import pass_filter, sobel_filter
=======
from .filter import median_filter, pass_filter
>>>>>>> 42b299b4
from .resample import decimate, interpolate, iresample, resample
from .select import select<|MERGE_RESOLUTION|>--- conflicted
+++ resolved
@@ -4,10 +4,7 @@
 from .aggregate import aggregate
 from .basic import abs, normalize, rename, squeeze, transpose
 from .detrend import detrend
-<<<<<<< HEAD
 from .filter import pass_filter, sobel_filter
-=======
 from .filter import median_filter, pass_filter
->>>>>>> 42b299b4
 from .resample import decimate, interpolate, iresample, resample
 from .select import select