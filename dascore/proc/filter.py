"""
dascore Filtering module.

Much of this code was inspired by ObsPy's filtering module created by:
Tobias Megies, Moritz Beyreuther, Yannik Behr
"""

from __future__ import annotations

import sys
from collections.abc import Sequence

import numpy as np
import pandas as pd
from scipy import ndimage
from scipy.ndimage import gaussian_filter as np_gauss
from scipy.ndimage import median_filter as nd_median_filter
from scipy.signal import filtfilt, iirfilter, iirnotch, sosfilt, sosfiltfilt, zpk2sos
from scipy.signal import savgol_filter as np_savgol_filter

import dascore as dc
from dascore.constants import PatchType, samples_arg_description
from dascore.exceptions import FilterValueError, ParameterError, UnitError
from dascore.units import (
    convert_units,
    get_filter_units,
    get_inverted_quant,
    invert_quantity,
    quant_sequence_to_quant_array,
)
from dascore.utils.docs import compose_docstring
from dascore.utils.misc import (
    broadcast_for_index,
    check_filter_kwargs,
    check_filter_range,
)
from dascore.utils.patch import (
    get_dim_axis_value,
    get_dim_sampling_rate,
    patch_function,
)
from dascore.utils.time import to_float


def _check_sobel_args(dim, mode, cval):
    """Check Sobel filter kwargs and return."""
    mode_options = {
        "reflect",
        "constant",
        "nearest",
        "mirror",
        "wrap",
        "grid-constant",
        "grid-mirror",
        "grid-wrap",
    }
    if not isinstance(dim, str):
        msg = "dim parameter should be a string."
        raise FilterValueError(msg)
    if not isinstance(mode, str):
        msg = "mode parameter should be a string."
        raise FilterValueError(msg)
    if not isinstance(cval, float | int):
        msg = "cval parameter should be a float or an int."
        raise FilterValueError(msg)
    if mode not in mode_options:
        msg = f"The valid values for modes are {mode_options}."
        raise FilterValueError(msg)

    return dim, mode, cval


def _get_sos(sr, filt_min, filt_max, corners):
    """Get second order sections from sampling rate and filter bounds."""
    nyquist = 0.5 * sr
    low = None if pd.isnull(filt_min) else filt_min / nyquist
    high = None if pd.isnull(filt_max) else filt_max / nyquist
    check_filter_range(nyquist, low, high, filt_min, filt_max)

    if (low is not None) and (high is not None):  # apply bandpass
        z, p, k = iirfilter(
            corners, [low, high], btype="band", ftype="butter", output="zpk"
        )
    elif low is not None:
        z, p, k = iirfilter(
            corners, low, btype="highpass", ftype="butter", output="zpk"
        )
    else:
        assert high is not None
        z, p, k = iirfilter(
            corners, high, btype="lowpass", ftype="butter", output="zpk"
        )
    return zpk2sos(z, p, k)


@patch_function()
def pass_filter(patch: PatchType, corners=4, zerophase=True, **kwargs) -> PatchType:
    """
    Apply a Butterworth pass filter (bandpass, highpass, or lowpass).

    Parameters
    ----------
    corners
        The number of corners for the filter. Default is 4.
    zerophase
        If True, apply the filter twice.
    **kwargs
        Used to specify the dimension and frequency, wavelength, or equivalent
        limits.

    Examples
    --------
    >>> import dascore
    >>> pa = dascore.get_example_patch()

    >>>  # Apply bandpass filter along time axis from 1 to 100 Hz
    >>> bandpassed = pa.pass_filter(time=(1, 100))

    >>>  # Apply lowpass filter along distance axis for wavelengths less than 100m
    >>> lowpassed = pa.pass_filter(distance=(None, 1/100))
    >>> # Note that None and ... both indicate open intervals
    >>> assert pa.pass_filter(time=(None, 90)) == pa.pass_filter(time=(..., 90))

    >>> # Optionally, units can be specified for a more expressive API.
    >>> from dascore.units import m, ft, s, Hz
    >>> # Filter from 1 Hz to 10 Hz in time dimension
    >>> lp_units = pa.pass_filter(time=(1 * Hz, 10 * Hz))
    >>> # Filter wavelengths 50m to 100m
    >>> bp_m = pa.pass_filter(distance=(50 * m, 100 * m))
    >>> # filter wavelengths less than 200 ft
    >>> lp_ft = pa.pass_filter(distance=(200 * ft, ...))
    """
    dim, (arg1, arg2) = check_filter_kwargs(kwargs)
    axis = patch.dims.index(dim)
    coord_units = patch.coords.coord_map[dim].units
    filt_min, filt_max = get_filter_units(arg1, arg2, to_unit=coord_units, dim=dim)
    sr = get_dim_sampling_rate(patch, dim)
    # get nyquist and low/high in terms of nyquist
    sos = _get_sos(sr, filt_min, filt_max, corners)
    if zerophase:
        out = sosfiltfilt(sos, patch.data, axis=axis)
    else:
        out = sosfilt(sos, patch.data, axis=axis)
    return dc.Patch(data=out, coords=patch.coords, attrs=patch.attrs, dims=patch.dims)


@patch_function()
def sobel_filter(patch: PatchType, dim: str, mode="reflect", cval=0.0) -> PatchType:
    """
    Apply a Sobel filter.

    Parameters
    ----------
    dim
        The dimension along which to apply
    mode
        Determines how the input array is extended when the filter
        overlaps with a border.
    cval
        Fill value when mode="constant".

    Examples
    --------
    >>> import dascore
    >>> pa = dascore.get_example_patch()

    >>>  # 1. Apply Sobel filter using the default parameter values.
    >>> sobel_default = pa.sobel_filter(dim='time', mode='reflect', cval=0.0)

    >>>  # 2. Apply Sobel filter with arbitrary parameter values.
    >>> sobel_arbitrary = pa.sobel_filter(dim='time', mode='constant', cval=1)

    >>> # 3. Apply Sobel filter along both axes
    >>> sobel_time_space = pa.sobel_filter('time').sobel_filter('distance')
    """
    dim, mode, cval = _check_sobel_args(dim, mode, cval)
    axis = patch.dims.index(dim)
    out = ndimage.sobel(patch.data, axis=axis, mode=mode, cval=cval)
    return dc.Patch(data=out, coords=patch.coords, attrs=patch.attrs, dims=patch.dims)


def _create_size_and_axes(patch, kwargs, samples):
    """
    Return a tuple of (size) and (axes).

    Note: size will always have the same size as the patch, but
    1s will be used if axis is not used.
    """
    dimfo = get_dim_axis_value(patch, kwargs=kwargs, allow_multiple=True)
    axes = [x.axis for x in dimfo]
    size = [1] * len(patch.dims)
    for dim, axis, value in dimfo:
        coord = patch.get_coord(dim)
        window = coord.get_sample_count(value, samples=samples)
        size[axis] = window
    return tuple(size), tuple(axes)


@patch_function()
@compose_docstring(sample_explanation=samples_arg_description)
def median_filter(
    patch: PatchType, samples=False, mode="reflect", cval=0.0, **kwargs
) -> PatchType:
    """
    Apply 2-D median filter.

    Parameters
    ----------
    patch
        The patch to filter
    samples
        {sample_explination}
    mode
        The mode for handling edges.
    cval
        The constant value for when mode == constant.
    **kwargs
        Used to specify the shape of the median filter in each dimension.
        See examples for more info.

    Examples
    --------
    >>> import dascore
    >>> from dascore.units import m, s
    >>> pa = dascore.get_example_patch()

    >>>  # 1. Apply median filter only over time dimension with 0.10 sec window
    >>> filtered_pa_1 = pa.median_filter(time=0.1)

    >>>  # 2. Apply median filter over both time and distance
    >>>  # using a 0.1 second time window and 2 m distance window
    >>> filtered_pa_2 = pa.median_filter(time=0.1 * s, distance=2 * m)

    >>>  # 3. Apply median filter with 3 time samples and 4 distance samples
    >>> filtered_pa = pa.median_filter(
    ...     time=3, distance=4, samples=True,
    ... )

    Notes
    -----
    See scipy.ndimage.median_filter for more info on implementation
    and arguments.

    Values specified with kwargs should be small, for example < 10 samples
    otherwise this can take a long time and use lots of memory.
    """
    size, _ = _create_size_and_axes(patch, kwargs, samples)
    new_data = nd_median_filter(patch.data, size=size, mode=mode, cval=cval)
    return patch.update(data=new_data)


@patch_function()
def notch_filter(patch: PatchType, q, **kwargs) -> PatchType:
    """
    Apply a second-order IIR notch digital filter on patch's data.

    A notch filter is a band-stop filter with a narrow bandwidth (high quality factor).
    It rejects a narrow frequency band and leaves the rest of the spectrum
    little changed.

    Parameters
    ----------
    patch
        The patch to filter
    q
        Quality factor (float). A higher Q value means a narrower notch,
        which targets the specific frequency more precisely.
        A lower Q results in a wider notch, meaning a broader range of
        frequencies around the specific frequency will be attenuated.
    **kwargs
        Used to specify the dimension(s) and associated frequency and/or wavelength
        (or equivalent values) for the filter.

    See Also
    --------
    [scipy.signal.iirnotch](https://docs.scipy.org/doc/scipy/reference
    /generated/scipy.signal.iirnotch.html).

    Examples
    --------
    >>> import dascore
    >>> pa = dascore.get_example_patch()

    >>>  # Apply a notch filter along time axis to remove 60 Hz
    >>> filtered = pa.notch_filter(time=60, q=30)

    >>>  # Apply a notch filter along distance axis to remove 5 m wavelength
    >>> filtered = pa.notch_filter(distance=0.2, q=30)

    >>>  # Apply a notch filter along both time and distance axes
    >>> filtered = pa.notch_filter(time=60, distance=0.2, q=30)

    >>> # Optionally, units can be specified for a more expressive API.
    >>> from dascore.units import m, ft, s, Hz
    >>> # Apply a notch filter along time axis to remove 60 Hz
    >>> filtered = pa.notch_filter(time=60 * Hz, q=30)
    >>> # Apply a notch filter along distance axis to remove 5 m wavelength
    >>> filtered = pa.notch_filter(distance=5 * m, q=30)
    """
    data = patch.data
    dinfo = get_dim_axis_value(patch, kwargs=kwargs, allow_multiple=True)
    for dim, axis, value in dinfo:
        coord = patch.get_coord(dim)
        # Invert units if needed
        if isinstance(value, dc.units.Quantity) and coord.units is not None:
            value, _ = get_inverted_quant(value, coord.units)
        # Check valid parameters
        w0 = to_float(value)
        sr = get_dim_sampling_rate(patch, dim)
        nyquist = 0.5 * sr
        if w0 > nyquist:
            msg = f"possible filter values are in [0, {nyquist}] you passed {w0}"
            raise FilterValueError(msg)
        b, a = iirnotch(w0, Q=q, fs=sr)
        data = filtfilt(b, a, data, axis=axis)
    return dc.Patch(data=data, coords=patch.coords, attrs=patch.attrs, dims=patch.dims)


@patch_function()
@compose_docstring(sample_explanation=samples_arg_description)
def savgol_filter(
    patch: PatchType, polyorder, samples=False, mode="interp", cval=0.0, **kwargs
) -> PatchType:
    """
    Applies Savgol filter along spenfied dimensions.

    The filter will be applied over each selected dimension sequentially.

    Parameters
    ----------
    patch
        The patch to filter
    polyorder
        Order of polynomial
    samples
        If True samples are specified
        If False coordinate of dimension
    mode
        The mode for handling edges.
    cval
        The constant value for when mode == constant.
    **kwargs
        Used to specify the shape of the savgol filter in each dimension.

    Notes
    -----
    See scipy.signal.savgol_filter for more info on implementation
    and arguments.

    Examples
    --------
    >>> import dascore
    >>> from dascore.units import m, s
    >>> pa = dascore.get_example_patch()
    >>>
    >>> # Apply second order polynomial Savgol filter
    >>> # over time dimension with 0.10 sec window.
    >>> filtered_pa_1 = pa.savgol_filter(polyorder=2, time=0.1)
    >>>
    >>> # Apply Savgol filter over distance dimension using a 5 sample
    >>> # distance window.
    >>> filtered_pa_2 = pa.savgol_filter(distance=5, samples=True, polyorder=2)
    >>>
    >>> # Combine distance and time filter
    >>> filtered_pa_3 = pa.savgol_filter(distance=10, time=0.1, polyorder=4)
    """
    data = patch.data
    size, axes = _create_size_and_axes(patch, kwargs, samples)
    for ax in axes:
        data = np_savgol_filter(
            x=patch.data,
            window_length=size[ax],
            polyorder=polyorder,
            mode=mode,
            cval=cval,
            axis=ax,
        )
    return patch.update(data=data)


@patch_function()
@compose_docstring(sample_explanation=samples_arg_description)
def gaussian_filter(
    patch: PatchType, samples=False, mode="reflect", cval=0.0, truncate=4.0, **kwargs
) -> PatchType:
    """
    Applies a Gaussian filter along specified dimensions.

    Parameters
    ----------
    patch
        The patch to filter
    samples
        If True samples are specified
        If False coordinate of dimension
    mode
        The mode for handling edges.
    cval
        The constant value for when mode == constant.
    truncate
        Truncate the filter kernel length to this many standard deviations.
    **kwargs
        Used to specify the sigma value (standard deviation) for desired
        dimensions.

    Examples
    --------
    >>> import dascore
    >>> from dascore.units import m, s
    >>> pa = dascore.get_example_patch()
    >>>
    >>> # Apply Gaussian smoothing along time axis.
    >>> pa_1 = pa.gaussian_filter(time=0.1)
    >>>
    >>> # Apply Gaussian filter over distance dimension
    >>> # using a 3 sample standard deviation.
    >>> pa_2 = pa.gaussian_filter(samples=True, distance=3)
    >>>
    >>> # Apply filter to time and distance axis.
    >>> pa_3 = pa.gaussian_filter(time=0.1, distance=3)

    Notes
    -----
    See scipy.ndimage.gaussian_filter for more info on implementation
    and arguments.
    """
    size, axes = _create_size_and_axes(patch, kwargs, samples)
    used_size = tuple(size[x] for x in axes)
    data = np_gauss(
        input=patch.data,
        sigma=used_size,
        axes=axes,
        mode=mode,
        cval=cval,
        truncate=truncate,
    )
    return patch.update(data=data)


@patch_function()
@compose_docstring(sample_explanation=samples_arg_description)
def slope_filter(
    patch: PatchType,
    filt: Sequence[float],
    dims: tuple[str, str] = ("distance", "time"),
    directional: bool = False,
    notch: bool = False,
) -> PatchType:
    """
    Filter the patch over certain slopes in the 2D Fourier domain.

    Most commonly this is used as an F-K (frequency wavenumber)
    filter to attenuate energy with specified apparent velocities.

    Parameters
    ----------
    patch
        The patch to filter.
    filt
        A length 4 array of the form [va, vb, vc, vd]. If notch is False,
        the filter selects the apparent velocities between 'vb' and 'vc'
        with tapering boundaries from 'va' to 'vb' and from 'vc' to 'vd'.
    dims
        The dimensions used to determine slope. The first dim is in the
        numerator and the second in the denominator. (eg distance, time)
        represents a velocity since distance/time has units of |L|/|T|
        (commonly m/s).
    directional
        If True, the filter should be considered direction. That is to say,
        the sign of the values in `filt` indicate the direction (towards or
        away) with increasing coordinate values.
        This can be used for up/down or left/right separation, assuming a
        near-linear fiber layout.
    notch
        If True, the filter represents a notch, meaning the slopes
        specified by the inner `filt` parameters are attenuated rather
        than those outside of them.

    Examples
    --------
    >>> # Example 1: Compare slope filtered patch to Non-filtered.
    >>> import matplotlib.pyplot as plt
    >>> import numpy as np
    >>>
    >>> import dascore as dc
    >>> from dascore.units import Hz
    >>>
    >>>
    >>> # Apply taper function and bandpass filter along time axis from 1 to 500 Hz
    >>> patch = (
    ...     dc.get_example_patch('example_event_1')
    ...     .set_units(distance='m', time='s')
    ... 	.taper(time=0.05)
    ... 	.pass_filter(time=(1*Hz, 500*Hz))
    ... )
    >>> filt = np.array([2e3,2.2e3,8e3,2e4])
    >>> # Apply fk filter
    >>> patch_filtered = patch.slope_filter(
    ...     filt=filt,
    ... 	directional=False,
    ...     notch=False
    ... )
    >>> # Plot results
    >>> fig, (ax1, ax2) = plt.subplots(1, 2, figsize=(12, 8))
    >>> ax1 = patch.viz.waterfall(ax=ax1, scale=0.5)
    >>> _ = ax1.set_title('Raw')
    >>> ax2 = patch_filtered.viz.waterfall(ax=ax2, scale=0.5)
    >>> _ = ax2.set_title('Filtered')
    >>>
    >>> # Example 2: Notch filter
    >>> patch_filtered = patch.slope_filter(filt=filt, notch=True)
    >>>
    >>> # Example 3: specify units
    >>> filt = np.array([2e3,2.2e3,8e3,2e4]) * dc.get_unit("m/s")
    >>> patch_filtered = patch.slope_filter(filt=filt)

<<<<<<< HEAD
    The [fk recipe](`docs/recipes/fk.qmd`) provides additional examples.
=======
    The [FK recipe](`docs/recipes/fk.qmd`) provides addtional examples.
>>>>>>> 45021e65
    """

    def _check_inputs(patch, filt, dims):
        """Ensure inputs are valid."""
        sorted_filt = np.all(filt[:-1] <= filt[1:])
        if not (sorted_filt and len(filt) == 4):
            msg = f"filt must be a sorted length 4 sequence. You passed {filt}"
            raise ParameterError(msg)
        if missing := set(dims) - set(patch.coords.coord_map):
            msg = f"Cant apply slope filter. {missing} are missing from patch."
            raise ParameterError(msg)

    def _get_taper_mask(filt, slope, notch):
        """Get a mask for applying taper and attenuation."""
        fac = np.where(
            (slope >= filt[0]) & (slope <= filt[1]),
            1.0 - np.sin(0.5 * np.pi * (slope - filt[0]) / (filt[1] - filt[0])),
            1.0,
        )
        fac = np.where((slope >= filt[1]) & (slope <= filt[2]), 0.0, fac)
        fac = np.where(
            (slope >= filt[2]) & (slope <= filt[3]),
            np.sin(0.5 * np.pi * (slope - filt[2]) / (filt[3] - filt[2])),
            fac,
        )
        fac = fac if notch else 1.0 - fac
        return fac

    def _get_slope_array(dft_patch, directional, freq_dims):
        """Get an array which specifies slope."""
        dim1, dim2 = freq_dims[-1], freq_dims[-2]
        dims = dft_patch.dims
        ndims = dft_patch.ndim
        coord1 = dft_patch.get_array(dim1)
        coord2 = dft_patch.get_array(dim2) + sys.float_info.epsilon
        # Need to add appropriate blank dims to keep overall shape of patch.
        ax1, ax2 = dims.index(dim1), dims.index(dim2)
        shape_1 = broadcast_for_index(ndims, ax1, value=slice(None), fill=None)
        shape_2 = broadcast_for_index(ndims, ax2, value=slice(None), fill=None)
        # Then just allow broadcasting to do its magic
        slope = coord1[shape_1] / coord2[shape_2]
        if not directional:
            slope = np.abs(slope)
        return slope

    def _maybe_transform_units(filt, dft_patch, freq_dims):
        """Handle units on filter."""
        # Hand the units/partial units in sequence.
        units = getattr(filt, "units", None)
        try:
            filt = np.array(filt)
        except ValueError:
            filt = quant_sequence_to_quant_array(filt)
        if units:
            filt = filt * dc.get_quantity(units)
        if not isinstance(filt, dc.units.Quantity):
            return filt
        array, units = filt.magnitude, filt.units
        coord_unit_1 = dft_patch.get_coord(freq_dims[-1]).units
        coord_unit_2 = dft_patch.get_coord(freq_dims[-2]).units
        if not (coord_unit_1 and coord_unit_2):
            msg = (
                f"Units of {units} specified in Patch.slope_filter, but units "
                f"are not defined for both specified dimensions: {dims}."
            )
            raise UnitError(msg)
        new_units = coord_unit_1 / coord_unit_2
        # Determine if we need to flip units.
        if new_units.dimensionality == (1 / units).dimensionality:
            array, units = np.sort(1 / array), invert_quantity(units)
        out = convert_units(array, new_units, units)
        return out

    _check_inputs(patch, filt, dims)
    freq_dims = tuple(f"ft_{x}" for x in dims)
    dft_patch = patch.dft.func(patch, dims)
    transformed = patch is not dft_patch

    slope = _get_slope_array(dft_patch, directional, freq_dims)
    filt = _maybe_transform_units(filt, dft_patch, freq_dims)

    mask = _get_taper_mask(filt, slope, notch)
    new_data = dft_patch.data * mask
    out = dft_patch.update(data=new_data)
    if transformed:
        out = out.idft().real()
    return out<|MERGE_RESOLUTION|>--- conflicted
+++ resolved
@@ -514,11 +514,7 @@
     >>> filt = np.array([2e3,2.2e3,8e3,2e4]) * dc.get_unit("m/s")
     >>> patch_filtered = patch.slope_filter(filt=filt)
 
-<<<<<<< HEAD
-    The [fk recipe](`docs/recipes/fk.qmd`) provides additional examples.
-=======
     The [FK recipe](`docs/recipes/fk.qmd`) provides addtional examples.
->>>>>>> 45021e65
     """
 
     def _check_inputs(patch, filt, dims):
