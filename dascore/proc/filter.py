--- conflicted
+++ resolved
@@ -9,21 +9,8 @@
 
 import numpy as np
 import pandas as pd
-<<<<<<< HEAD
 from scipy import ndimage
 from scipy.signal import cheb2ord, cheby2, iirfilter, sosfilt, sosfiltfilt, zpk2sos
-=======
-from scipy.signal import (
-    cheb2ord,
-    cheby2,
-    iirfilter,
-    medfilt2d,
-    sosfilt,
-    sosfiltfilt,
-    zpk2sos,
-)
->>>>>>> 42b299b4
-
 import dascore
 from dascore.constants import PatchType
 from dascore.exceptions import FilterValueError
