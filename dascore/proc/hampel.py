--- conflicted
+++ resolved
@@ -145,10 +145,9 @@
       parameter.
 
     **Performance:**
-    - Install `bottleneck` package for significant speedup in median
-      calculations.
     - `approximate=True` provides 3-4x speedup over exact calculations
-    - Bottleneck acceleration applies to both approximate and exact modes
+    - Installing `bottleneck` package can further improve performance (~50%)
+      which applies to both approximate and exact modes.
 
     See Also
     --------
@@ -164,38 +163,21 @@
     >>> data[10, 5] = 10  # Add a large spike
     >>> patch = patch.update(data=data)
     >>>
-<<<<<<< HEAD
-    >>> # Apply hampel filter with default threshold (10.0)
-    >>> filtered = patch.hampel_filter(time=0.2)
-=======
     >>> # Apply hampel filter along time dimension with 0.2 unit window
     >>> filtered = patch.hampel_filter(time=0.2, threshold=3.5)
->>>>>>> 9b94e78f
     >>> assert filtered.data.shape == patch.data.shape
     >>> # The spike should be reduced
     >>> assert abs(filtered.data[10, 5]) < abs(patch.data[10, 5])
     >>>
-<<<<<<< HEAD
-    >>> # Use custom threshold
-    >>> filtered_custom = patch.hampel_filter(time=0.2, threshold=3.5)
-=======
-    >>> # Apply filter along multiple dimensions:
-    >>> filtered_2d = patch.hampel_filter(time=1.0, distance=5.0, threshold=3.5)
+    >>> # Apply filter along multiple dimensions using samples and
+    >>> # default threshold.
+    >>> filtered_2d = patch.hampel_filter(time=5, distance=5, sampels=True)
     >>> assert filtered_2d.data.shape == patch.data.shape
->>>>>>> 9b94e78f
     >>>
-    >>> # Specify hampel window in samples not coord units.
-    >>> filtered_samps = patch.hampel_filter(
-    ...     time=3, distance=3, samples=True, threshold=3.5
+    >>> # Use exact median calculations (slower, more accurate)
+    >>> filtered_exact = patch.hampel_filter(
+    ...     time=5, distance=5, samples=True, approximate=False
     ... )
-    >>>
-<<<<<<< HEAD
-    >>> # Use approximate=False for exact median calculations (slower)
-    >>> filtered_exact = patch.hampel_filter(
-    ...     time=5, distance=5, threshold=3.5, samples=True, approximate=False
-    ... )
-=======
->>>>>>> 9b94e78f
     """
     if threshold <= 0 or not np.isfinite(threshold):
         msg = "hampel_filter threshold must be finite and greater than zero"
