"""Module for spools, containers of patches."""
from __future__ import annotations

import abc
from collections.abc import Mapping, Sequence
from functools import singledispatch
from pathlib import Path

import numpy as np
import pandas as pd
from rich.text import Text
from typing_extensions import Self

import dascore as dc
import dascore.io
from dascore.constants import PatchType, numeric_types, timeable_types
from dascore.exceptions import InvalidSpoolError
from dascore.utils.chunk import ChunkManager
from dascore.utils.display import get_dascore_text, get_nice_text
from dascore.utils.docs import compose_docstring
from dascore.utils.mapping import FrozenDict
from dascore.utils.misc import CacheDescriptor
from dascore.utils.patch import _force_patch_merge, patches_to_df
from dascore.utils.pd import (
    _convert_min_max_in_kwargs,
    adjust_segments,
    filter_df,
    get_column_names_from_dim,
    get_dim_names_from_columns,
    split_df_query,
)


class BaseSpool(abc.ABC):
    """Spool Abstract Base Class (ABC) for defining Spool interface."""

    _rich_style = "bold"

    @abc.abstractmethod
    def __getitem__(self, item: int) -> PatchType:
        """Returns a patch from the spool."""

    @abc.abstractmethod
    def __iter__(self) -> PatchType:
        """Iterate through the Patches in the spool."""

    def update(self) -> Self:
        """Updates the contents of the spool and returns a spool."""
        return self

    @abc.abstractmethod
    def chunk(
        self,
        overlap: numeric_types | timeable_types | None = None,
        keep_partial: bool = False,
        snap_coords: bool = True,
        tolerance: float = 1.5,
        **kwargs,
    ) -> Self:
        """
        Chunk the data in the spool along specified dimensions.

        Parameters
        ----------
        overlap
            The amount of overlap between each segment, starting with the end of
            first patch. Negative values can be used to induce gaps.
        keep_partial
            If True, keep the segments which are smaller than chunk size.
            This often occurs because of data gaps or at end of chunks.
        snap_coords
            If True, snap the coords on joined patches such that the spacing
            remains constant.
        tolerance
            The number of samples a block of data can be spaced and still be
            considered contiguous.
        kwargs
            kwargs are used to specify the dimension along which to chunk, eg:
            `time=10` chunks along the time axis in 10 second increments.
        """

    @abc.abstractmethod
    def select(self, **kwargs) -> Self:
        """Select only part of the data."""

    @abc.abstractmethod
    def get_contents(self) -> pd.DataFrame:
        """Get a dataframe of the patches that will be returned by the spool."""

    @abc.abstractmethod
    def sort(self, attribute) -> Self:
        """
        Sort the Spool based on a specific attribute.

        Parameters
        ---------------
        atribute
            The attribute or coordinate used for sorting. If a coordinate name
            is used, the sorting will be based on the minimum value.
        """
        raise NotImplementedError(
            f"spool of type {self.__class__} has no sort implementation"
        )

    @abc.abstractmethod
    def __len__(self) -> int:
        """Return len of spool."""

    def __eq__(self, other) -> bool:
        """Simple equality checks on spools."""

        def _vals_equal(dict1, dict2):
            if set(dict1) != set(dict2):
                return False
            for key in set(dict1):
                val1, val2 = dict1[key], dict2[key]
                if isinstance(val1, dict):
                    if not _vals_equal(val1, val2):
                        return False
                elif hasattr(val1, "equals"):
                    if not val1.equals(val2):
                        return False
                elif val1 != val2:
                    return False
            return True

        my_dict = self.__dict__
        other_dict = getattr(other, "__dict__", {})
        return _vals_equal(my_dict, other_dict)

    def __rich__(self):
        """Rich rep. of spool."""
        text = get_dascore_text() + Text(" ")
        text += Text(self.__class__.__name__, style=self._rich_style)
        text += Text(" 🧵 ")
        patch_len = len(self)
        text += Text(f"({patch_len:d}")
        text += Text(" Patches)") if patch_len != 1 else Text(" Patch)")
        return text

    def __str__(self):
        return str(self.__rich__())

    __repr__ = __str__


class DataFrameSpool(BaseSpool):
    """An abstract class for spools whose contents are managed by a dataframe."""

    # A dataframe which represents contents as they will be output
    _df: pd.DataFrame = CacheDescriptor("_cache", "_get_df")
    # A dataframe which shows patches in the source
    _source_df: pd.DataFrame = CacheDescriptor("_cache", "_get_source_df")
    # A dataframe of instructions for going from source_df to df
    _instruction_df: pd.DataFrame = CacheDescriptor("_cache", "_get_instruction_df")
    # kwargs for filtering contents
    _select_kwargs: Mapping | None = FrozenDict()
    # attributes which effect merge groups for internal patches
    _group_columns = ("network", "station", "dims", "data_type", "history", "tag")
    _drop_columns = ("patch",)

    def _get_df(self):
        """Function to get the current df."""

    def _get_source_df(self):
        """Function to get the current df."""

    def _get_instruction_df(self):
        """Function to get the current df."""

    def __init__(self, select_kwargs: dict | None = None):
        self._cache = {}
        self._select_kwargs = {} if select_kwargs is None else select_kwargs

    def __getitem__(self, item):
        out = self._get_patches_from_index(item)
        # a single index was used, should return a single patch
        if not isinstance(item, slice):
            out = self._unbox_patch(out)
        # a slice was used, return a sub-spool
        else:
            out = self.__class__(out)
        return out

    def __len__(self):
        return len(self._df)

    def __iter__(self):
        for ind in range(len(self._df)):
            yield self._unbox_patch(self._get_patches_from_index(ind))

    def _unbox_patch(self, patch_list):
        """Unbox a single patch from a patch list, check len."""
        assert len(patch_list) == 1
        return patch_list[0]

    def _get_patches_from_index(self, df_ind):
        """Given an index (from current df), return the corresponding patch."""
        source = self._source_df
        instruction = self._instruction_df
        if isinstance(df_ind, slice):  # handle slicing
            df1 = instruction.loc[instruction["current_index"].values[df_ind]]
        else:  # Filter instruction df to only include current index.
            # handle negative index.
            df_ind = df_ind if df_ind >= 0 else len(self._df) + df_ind
            inds = self._df.index[df_ind]
            df1 = instruction[instruction["current_index"] == inds]
        if df1.empty:
            msg = f"index of [{df_ind}] is out of bounds for spool."
            raise IndexError(msg)
        joined = df1.join(source.drop(columns=df1.columns, errors="ignore"))
        return self._patch_from_instruction_df(joined)

    def _patch_from_instruction_df(self, joined):
        """Get the patches joined columns of instruction df."""
        out = []
        df_dict_list = self._df_to_dict_list(joined)
        expected_len = len(joined["current_index"].unique())
        for patch_kwargs in df_dict_list:
            # convert kwargs to format understood by parser/patch.select
            kwargs = _convert_min_max_in_kwargs(patch_kwargs, joined)
            patch = self._load_patch(kwargs)
            # apply any trimming needed on patch
            select_kwargs = {
                i: v
                for i, v in kwargs.items()
                if i in patch.dims or i in patch.coords.coord_map
            }
            trimmed_patch: dc.Patch = patch.select(**select_kwargs)
            # its unfortunate, but currently we need to regenerate the patch
            # dict because the index doesn't carry all the dimensional info
            info = trimmed_patch.attrs.flat_dump(exclude=["history"])
            info["patch"] = trimmed_patch
            out.append(info)
        if len(out) > expected_len:
            out = _force_patch_merge(out)
        return [x["patch"] for x in out]

    @staticmethod
    def _get_dummy_dataframes(input_df):
        """
        Return dummy current, source, and instruction dataframes.

        Dummy because the source and current df are the same, so the
        instruction df is a straight mapping between the two.
        """
        output = input_df.copy(deep=False)
        dims = get_dim_names_from_columns(output)
        cols2keep = get_column_names_from_dim(dims)
        instruction = (
            input_df.copy()[cols2keep]
            .assign(source_index=output.index, current_index=output.index)
            .set_index("source_index")
            .sort_values("current_index")
        )
        return input_df, output, instruction

    def _df_to_dict_list(self, df):
        """
        Convert the dataframe to a list of dicts for iteration.

        This is significantly faster than iterating rows.
        """
        df_dict_list = list(df.T.to_dict().values())
        return df_dict_list

    @abc.abstractmethod
    def _load_patch(self, kwargs) -> Self:
        """Given a row from the managed dataframe, return a patch."""

    @compose_docstring(doc=BaseSpool.chunk.__doc__)
    def chunk(
        self,
        overlap: numeric_types | timeable_types | None = None,
        keep_partial: bool = False,
        snap_coords: bool = True,
        tolerance: float = 1.5,
        **kwargs,
    ) -> Self:
        """{doc}."""
        df = self._df.drop(columns=list(self._drop_columns), errors="ignore")
        chunker = ChunkManager(
            overlap=overlap,
            keep_partial=keep_partial,
            group_columns=self._group_columns,
            tolerance=tolerance,
            **kwargs,
        )
        in_df, out_df = chunker.chunk(df)
        if df.empty:
            instructions = None
        else:
            instructions = chunker.get_instruction_df(in_df, out_df)
        return self.new_from_df(out_df, source_df=self._df, instruction_df=instructions)

    def new_from_df(self, df, source_df=None, instruction_df=None, select_kwargs=None):
        """Create a new instance from dataframes."""
        new = self.__class__(self)
        df_, source_, inst_ = self._get_dummy_dataframes(df)
        new._df = df
        new._source_df = source_df if source_df is not None else source_
        new._instruction_df = instruction_df if instruction_df is not None else inst_
        new._select_kwargs = dict(self._select_kwargs)
        new._select_kwargs.update(select_kwargs or {})
        return new

    def select(self, **kwargs) -> Self:
        """Sub-select certain dimensions for Spool."""
<<<<<<< HEAD
        _, _, extra_kwargs = split_df_query(kwargs, self._df, ignore_bad_kwargs=True)
        filtered_df = adjust_segments(self._df, ignore_bad_kwargs=True, **kwargs)
=======
        filtered_df = adjust_segments(self._df, **kwargs)
>>>>>>> 1bee2e4e
        inst = adjust_segments(
            self._instruction_df,
            ignore_bad_kwargs=True,
            **kwargs,
        ).loc[lambda x: x["current_index"].isin(filtered_df.index)]
        out = self.new_from_df(
            filtered_df,
            source_df=self._source_df,
            instruction_df=inst,
            select_kwargs=extra_kwargs,
        )
        return out

    @compose_docstring(doc=BaseSpool.sort.__doc__)
    def sort(self, attribute) -> Self:
        """
        {doc}
        """
        df = self._df
        inst_df = self._instruction_df

        # make sure a suitable attribute is entered
        attrs = set(df.columns)
        if attribute not in attrs:
            # make sure we can also cover coordinate names instead of the attribute
            if f"{attribute}_min" in attrs:
                attribute = f"{attribute}_min"
            else:
                msg = (
                    "Invalid attribute. " "Please use a valid attribute such as: 'time'"
                )
                raise IndexError(msg)

        # get a mapping from the old current index to the sorted ones
        sorted_df = df.sort_values(attribute).reset_index(drop=True)
        old_indices = df.index
        new_indices = np.arange(len(df))
        mapper = pd.Series(new_indices, index=old_indices)

        # swap out all the old values with new ones
        new_current_index = inst_df["current_index"].map(mapper)
        new_instruction_df = inst_df.assign(current_index=new_current_index)

        # create new spool from new dataframes
        return self.new_from_df(df=sorted_df, instruction_df=new_instruction_df)

    @compose_docstring(doc=BaseSpool.get_contents.__doc__)
    def get_contents(self) -> pd.DataFrame:
        """{doc}."""
        return self._df[filter_df(self._df, **self._select_kwargs)]


class MemorySpool(DataFrameSpool):
    """A Spool for storing patches in memory."""

    # tuple of attributes to remove from table

    def __init__(self, data: PatchType | Sequence[PatchType] | None = None):
        super().__init__()
        if data is not None:
            dfs = self._get_dummy_dataframes(patches_to_df(data))
            self._df, self._source_df, self._instruction_df = dfs

    def __rich__(self):
        base = super().__rich__()
        df = self._df
        t1, t2 = df["time_min"].min(), df["time_max"].max()
        tmin = get_nice_text(t1)
        tmax = get_nice_text(t2)
        duration = get_nice_text(t2 - t1)
        base += Text(f"\n    Time Span: <{duration}> {tmin} to {tmax}")
        return base

    def _load_patch(self, kwargs) -> Self:
        """Load the patch into memory."""
        # final_kwargs = dict(kwargs)
        # final_kwargs.update(self._select_kwargs)
        return kwargs["patch"]


@singledispatch
def spool(obj: Path | str | BaseSpool | Sequence[PatchType], **kwargs) -> BaseSpool:
    """
    Load a spool from some data source.

    Parameters
    ----------
    obj
        An object from which a spool can be derived.
    """
    msg = f"Could not get spool from: {obj}"
    raise ValueError(msg)


@spool.register(str)
@spool.register(Path)
def spool_from_str(path, **kwargs):
    """Get a spool from a path."""
    path = Path(path)
    # A directory was passed, create Directory Spool
    if path.is_dir():
        from dascore.clients.dirspool import DirectorySpool

        return DirectorySpool(path, **kwargs)
    # A single file was passed. If the file format supports quick scanning
    # Return a FileSpool (lazy file reader), else return DirectorySpool.
    elif path.exists():  # a single file path was passed.
        _format, _version = dc.get_format(path)
        formatter = dascore.io.FiberIO.manager.get_fiberio(_format, _version)
        if formatter.implements_scan:
            from dascore.clients.filespool import FileSpool

            return FileSpool(path, _format, _version)

        else:
            return MemorySpool(dc.read(path, _format, _version))
    else:
        msg = (
            f"could not get spool from argument: {path}. "
            f"If it is a path, it may not exist."
        )
        raise InvalidSpoolError(msg)


@spool.register(BaseSpool)
def spool_from_spool(spool, **kwargs):
    """Return a spool from a spool."""
    return spool


@spool.register(list)
@spool.register(tuple)
def spool_from_patch_list(patch_list, **kwargs):
    """Return a spool from a sequence of patches."""
    return MemorySpool(patch_list)


@spool.register(dc.Patch)
def spool_from_patch(patch):
    """Get a spool from a single patch."""
    return MemorySpool([patch])<|MERGE_RESOLUTION|>--- conflicted
+++ resolved
@@ -306,12 +306,8 @@
 
     def select(self, **kwargs) -> Self:
         """Sub-select certain dimensions for Spool."""
-<<<<<<< HEAD
         _, _, extra_kwargs = split_df_query(kwargs, self._df, ignore_bad_kwargs=True)
         filtered_df = adjust_segments(self._df, ignore_bad_kwargs=True, **kwargs)
-=======
-        filtered_df = adjust_segments(self._df, **kwargs)
->>>>>>> 1bee2e4e
         inst = adjust_segments(
             self._instruction_df,
             ignore_bad_kwargs=True,
