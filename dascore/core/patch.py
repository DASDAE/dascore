"""A 2D trace object."""

from __future__ import annotations

from collections.abc import Mapping, Sequence

import numpy as np
from rich.text import Text
from typing_extensions import Self

import dascore as dc
import dascore.proc.coords
import dascore.utils.io
from dascore import transform
from dascore.compat import DataArray, array
from dascore.core.attrs import PatchAttrs
from dascore.core.coordmanager import CoordManager, get_coord_manager
from dascore.core.coords import BaseCoord
from dascore.utils.array import array_function, array_ufunc
from dascore.utils.deprecate import deprecate
from dascore.utils.display import array_to_text, attrs_to_text, get_dascore_text
from dascore.utils.models import ArrayLike
from dascore.utils.patch import check_patch_attrs, check_patch_coords, get_patch_names
from dascore.utils.time import to_float
from dascore.viz import VizPatchNameSpace


class Patch:
    """
    A Class for managing data and metadata.

    See the [patch tutorial](/tutorial/patch.qmd) for examples.

    Parameters
    ----------
    data
        The array data representing fiber optic measurements.
    coords
        The coordinates, or dimensional labels for the data.
        A few types of input are permitted. If a mapping (eg dict) the value
        should conform to one of the following three forms:
        {coord_name: coord}
        {coord_name: ((dimensions,), coord)}
        {coord_name: (dimensions, coord)}
        Where coord can be a numpy array or a
        [`BaseCoord`](`dascore.core.coords.BaseCoord`) object.
        A [`CoordManager`](`dascore.core.coordmanager.CoordManager`) is also acceptable.
    dims
        A sequence of dimension strings. The first entry corresponds to the
        first axis of data, the second to the second dimension, and so on.
    attrs
        Optional attributes (non-coordinate metadata) passed as a dict or
        [PatchAttrs](`dascore.core.attrs.PatchAttrs`)

    Notes
    -----
    - If coordinates and dims are not provided, they will be extracted from
    attrs, if possible.

    - If coords and attrs are provided, attrs will have priority. This means
    if there is a conflict between information contained in both, the coords
    will be recalculated.
    """

    data: ArrayLike
    coords: CoordManager
    dims: tuple[str, ...]
    attrs: PatchAttrs | Mapping

    def __init__(
        self,
        data: ArrayLike | DataArray | None = None,
        coords: Mapping[str, ArrayLike | BaseCoord] | CoordManager | None = None,
        dims: Sequence[str] | None = None,
        attrs: Mapping | PatchAttrs | None = None,
    ):
        if isinstance(data, DataArray | self.__class__):
            data, attrs, coords = data.data, data.attrs, data.coords
        if dims is None and isinstance(coords, CoordManager):
            dims = coords.dims
        # Try to generate coords from ranges in attrs
        if coords is None and attrs is not None:
            attrs = dc.PatchAttrs.from_dict(attrs)
            coords = attrs.coords_from_dims()
            dims = dims if dims is not None else attrs.dim_tuple
        # Ensure required info is here
        non_attrs = [x is None for x in [data, coords, dims]]
        if any(non_attrs) and not all(non_attrs):
            msg = "data, coords, and dims must be defined to init Patch."
            raise ValueError(msg)

        shape = None if not hasattr(data, "shape") else data.shape
        coords = get_coord_manager(coords, dims=dims, shape=shape)
        # the only case we allow attrs to include coords is if they are both
        # dicts, in which case attrs might have unit info for coords.
        if isinstance(attrs, Mapping) and attrs:
            coords, attrs = coords.update_from_attrs(attrs)
        else:
            # ensure attrs conforms to coords
            attrs = dc.PatchAttrs.from_dict(attrs).update(coords=coords)
        assert coords.dims == attrs.dim_tuple, "dim mismatch on coords and attrs"
        self._coords = coords
        self._attrs = attrs
        self._data = array(self.coords.validate_data(data))

    def __eq__(self, other):
        """Compare one Patch."""
        return dascore.proc.equals(self, other)

    def __add__(self, other):
        return dascore.utils.array.apply_ufunc(np.add, self, other)

    def __sub__(self, other):
        return dascore.utils.array.apply_ufunc(np.subtract, self, other)

    def __floordiv__(self, other):
        return dascore.utils.array.apply_ufunc(np.floor_divide, self, other)

    def __truediv__(self, other):
        return dascore.utils.array.apply_ufunc(np.divide, self, other)

    def __mul__(self, other):
        return dascore.utils.array.apply_ufunc(np.multiply, self, other)

    def __pow__(self, other):
        return dascore.utils.array.apply_ufunc(np.power, self, other)

    def __mod__(self, other):
<<<<<<< HEAD
        return dascore.utils.array.apply_ufunc(np.mod, self, other)

    def __gt__(self, other):
        return dascore.utils.array.apply_ufunc(np.greater, self, other)

    def __ge__(self, other):
        return dascore.utils.array.apply_ufunc(np.greater_equal, self, other)

    def __lt__(self, other):
        return dascore.utils.array.apply_ufunc(np.less, self, other)

    def __le__(self, other):
        return dascore.utils.array.apply_ufunc(np.less_equal, self, other)

    def __bool__(self):
        return dascore.proc.basic.bool_patch(self)
=======
        return dascore.proc.apply_ufunc(self, other, np.mod)
>>>>>>> 13b2bf27

    # Also add reverse operators

    __radd__ = __add__
    __rsub__ = __sub__
    __rmul__ = __mul__
    __rpow__ = __pow__
    __rtruediv__ = __truediv__
    __rfloordiv__ = __floordiv__
    __rmod__ = __mod__

    def __neg__(self):
        return self.update(data=-self.data)

    # Numpy Compatibility things
    __array_ufunc__ = array_ufunc
    __array_function__ = array_function
    __array_priority__ = 1000.0  # Prefer Patch in mixed ops.

    def __array__(self, dtype=None, copy=None):
        """Used to convert Patches to arrays."""
        data = self.data
        # dascore.utils.misc.to_object_array stores patch references in numpy
        # object arrays. When that function is called it tries to make a copy
        # of the array data with dtype == object, which takes a TON of memory.
        # For now, just don't let this method convert to object dtype arrays.
        if np.issubdtype(dtype, np.dtype(object)):
            dtype = None
        out = data.astype(dtype) if dtype is not None else data
        out = out if not copy else np.copy(out)
        return out

    def __rich__(self):
        dascore_text = get_dascore_text()
        patch_text = Text("Patch ⚡", style="bold")
        header = Text.assemble(dascore_text, " ", patch_text)
        line = Text("-" * len(header))
        coords = self.coords.__rich__()
        attrs = self.attrs
        data = array_to_text(self.data, units=attrs.get("data_units"))
        attrs = attrs_to_text(self.attrs)
        out = Text("\n").join([header, line, coords, data, attrs])
        return out

        pass

    def __str__(self):
        out = self.__rich__()
        return str(out)

    __repr__ = __str__

    @property
    def dims(self) -> tuple[str, ...]:
        """Return the dimensions contained in patch."""
        return self.coords.dims

    @property
    def ndim(self) -> int:
        """Return the number of dimensions contained in patch."""
        return len(self.coords.dims)

    @property
    def coord_shapes(self) -> dict[str, tuple[int, ...]]:
        """Return a dict of {coordinate: (shape, ...)}."""
        return self.coords.coord_shapes

    @property
    def attrs(self) -> PatchAttrs:
        """Return the dimensions contained in patch."""
        return self._attrs

    @property
    def coords(self) -> CoordManager:
        """Return the dimensions contained in patch."""
        return self._coords

    @property
    def data(self) -> ArrayLike:
        """Return the data contained in patch."""
        return self._data

    @property
    def shape(self) -> tuple[int, ...]:
        """Return the shape of the data array."""
        return self.coords.shape

    @property
    def size(self) -> tuple[int, ...]:
        """Return the size of the data array."""
        return self.coords.size

    @property
    def dtype(self) -> tuple[int, ...]:
        """Return the dtype of the array."""
        return self.data.dtype

    @property
    def seconds(self) -> float:
        """Return number of seconds in the time coordinate."""
        return to_float(self.coords.coord_range("time"))

    @property
    def channel_count(self) -> int:
        """Return number of channels in the distance coordinate."""
        return self.coords.coord_size("distance")

    @property
    def T(self):  # noqa
        """Transpose the Patch."""
        # This isnt a great name but keeps the numpy tradition.
        return self.transpose()

    # --- basic patch functionality.

    update = dascore.proc.update
    # Before 0.1.0 update was called new, this is for backwards compatibility.
    new = dascore.proc.update
    equals = dascore.proc.equals
    update_attrs = dascore.proc.update_attrs
    check_coords = check_patch_coords
    check_attrs = check_patch_attrs
    get_coord = dascore.proc.get_coord
    get_array = dascore.proc.get_array
    pipe = dascore.proc.pipe
    set_dims = dascore.proc.set_dims
    squeeze = dascore.proc.coords.squeeze
    append_dims = dascore.proc.coords.append_dims
    transpose = dascore.proc.coords.transpose
    add_distance_to = dascore.proc.coords.add_distance_to
    snap_coords = dascore.proc.snap_coords
    sort_coords = dascore.proc.sort_coords
    radians_to_strain = dascore.transform.radians_to_strain
    rename_coords = dascore.proc.rename_coords
    update_coords = dascore.proc.update_coords
    drop_coords = dascore.proc.drop_coords
    drop_private_coords = dascore.proc.drop_private_coords
    coords_from_df = dascore.proc.coords_from_df
    make_broadcastable_to = dascore.proc.make_broadcastable_to
    apply_ufunc = dascore.utils.array.apply_ufunc
    get_patch_names = get_patch_names

    def get_patch_name(self, *args, **kwargs) -> str:
        """
        Return the name of the patch.

        See [`get_patch_names`](`dascore.utils.patch.get_patch_names`)
        for argument details.
        """
        return get_patch_names(self, *args, **kwargs).iloc[0]

    @deprecate(
        "assign_coords is deprecated, use update_coords instead.", removed_in="0.2.0"
    )
    def assign_coords(self, *args, **kwargs):
        """Deprecated method for update_coords."""
        return self.update_coords(*args, **kwargs)

    set_units = dascore.proc.set_units
    convert_units = dascore.proc.convert_units
    simplify_units = dascore.proc.simplify_units

    # --- processing funcs

    select = dascore.proc.select
    order = dascore.proc.order

    @deprecate(
        "Use patch.select(... samples=True) instead.",
        removed_in="0.2.0",
    )
    def iselect(self, *args, **kwargs):
        """Deprecated  form of select."""
        return self.select(*args, samples=True, **kwargs)

    correlate = dascore.proc.correlate
    correlate_shift = dascore.proc.correlate_shift
    decimate = dascore.proc.decimate
    detrend = dascore.proc.detrend
    dropna = dascore.proc.dropna
    fillna = dascore.proc.fillna
    pass_filter = dascore.proc.pass_filter
    sobel_filter = dascore.proc.sobel_filter
    median_filter = dascore.proc.median_filter
    notch_filter = dascore.proc.notch_filter
    savgol_filter = dascore.proc.savgol_filter
    gaussian_filter = dascore.proc.gaussian_filter
    slope_filter = dascore.proc.slope_filter
    abs = dascore.proc.abs
    conj = dascore.proc.conj
    real = dascore.proc.real
    imag = dascore.proc.imag
    angle = dascore.proc.angle
    resample = dascore.proc.resample
    pad = dascore.proc.pad
    roll = dascore.proc.roll

    @deprecate(
        "patch.iresample is deprecated. Please use patch.resample " "with samples=True",
        removed_in="0.2.0",
    )
    def iresample(self, *args, **kwargs):
        """Deprecated method."""
        return self.resample(*args, samples=True, **kwargs)

    interpolate = dascore.proc.interpolate
    normalize = dascore.proc.normalize
    standardize = dascore.proc.standardize
    taper = dascore.proc.taper
    taper_range = dascore.proc.taper_range
    rolling = dascore.proc.rolling
    whiten = dascore.proc.whiten

    # --- Patch aggregations shortcuts.
    aggregate = dascore.proc.agg.aggregate
    min = dascore.proc.agg.min
    max = dascore.proc.agg.max
    mean = dascore.proc.agg.mean
    median = dascore.proc.agg.median
    std = dascore.proc.agg.std
    first = dascore.proc.agg.first
    last = dascore.proc.agg.last
    sum = dascore.proc.agg.sum
    any = dascore.proc.agg.any
    all = dascore.proc.agg.all

    # --- transformation functions
    differentiate = transform.differentiate
    rfft = transform.rfft
    dft = transform.dft
    idft = transform.idft
    stft = transform.stft
    istft = transform.istft
    integrate = transform.integrate
    spectrogram = transform.spectrogram
    velocity_to_strain_rate = transform.velocity_to_strain_rate
    velocity_to_strain_rate_edgeless = transform.velocity_to_strain_rate_edgeless
    dispersion_phase_shift = transform.dispersion_phase_shift
    tau_p = transform.tau_p

    # --- Method Namespaces
    # Note: these can't be cached_property (from functools) or references
    # to self stick around and keep large arrays in memory.

    @property
    def viz(self) -> VizPatchNameSpace:
        """The visualization namespace."""
        return VizPatchNameSpace(self)

    @property
    @deprecate(
        "The tran namespace is deprecated. Its methods can now be "
        "accessed as normal patch methods (eg patch.dft)",
        removed_in="0.2.0",
    )
    def tran(self) -> Self:
        """The transformation namespace."""
        return self

    @property
    def io(self) -> dc.io.PatchIO:
        """Return a patch IO object for saving patches to various formats."""
        return dc.io.PatchIO(self)<|MERGE_RESOLUTION|>--- conflicted
+++ resolved
@@ -126,7 +126,6 @@
         return dascore.utils.array.apply_ufunc(np.power, self, other)
 
     def __mod__(self, other):
-<<<<<<< HEAD
         return dascore.utils.array.apply_ufunc(np.mod, self, other)
 
     def __gt__(self, other):
@@ -143,9 +142,6 @@
 
     def __bool__(self):
         return dascore.proc.basic.bool_patch(self)
-=======
-        return dascore.proc.apply_ufunc(self, other, np.mod)
->>>>>>> 13b2bf27
 
     # Also add reverse operators
 
@@ -285,7 +281,7 @@
     drop_private_coords = dascore.proc.drop_private_coords
     coords_from_df = dascore.proc.coords_from_df
     make_broadcastable_to = dascore.proc.make_broadcastable_to
-    apply_ufunc = dascore.utils.array.apply_ufunc
+    apply_ufunc = dascore.proc.apply_ufunc
     get_patch_names = get_patch_names
 
     def get_patch_name(self, *args, **kwargs) -> str:
