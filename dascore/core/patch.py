"""
A 2D trace object.
"""
from __future__ import annotations

from typing import Callable, Mapping, Optional, Sequence

import numpy as np
import pandas as pd
from numpy.typing import ArrayLike
from xarray import DataArray

import dascore.proc
from dascore.constants import DEFAULT_PATCH_ATTRS, PatchType
from dascore.io import PatchIO
from dascore.transform import TransformPatchNameSpace
from dascore.utils.coords import Coords, assign_coords
from dascore.utils.mapping import FrozenDict
from dascore.utils.patch import _AttrsCoordsMixer
from dascore.viz import VizPatchNameSpace


class Patch:
    """
    A Class for managing data and metadata.

    Parameters
    ----------
    data
        An array-like containing data, an xarray DataArray object, or a Patch.
    coords
        The coordinates, or dimensional labels for the data. These can be
        passed in three forms:
        {coord_name: data}
        {coord_name: ((dimensions,), data)}
        {coord_name: (dimensions, data)}
    dims
        A sequence of dimension strings. The first entry cooresponds to the
        first axis of data, the second to the second dimension, and so on.
    attrs
        Optional attributes (non-coordinate metadata) passed as a dict.

    Notes
    -----
    Unless data is a DataArray or Patch, data, coords, and dims are required.
    """

    def __init__(
        self,
        data: ArrayLike | DataArray | None = None,
        coords: Mapping[str, ArrayLike] | None = None,
        dims: Sequence[str] | None = None,
        attrs: Optional[Mapping] = None,
    ):
        non_attrs = [x is None for x in [data, coords, dims]]
        if isinstance(data, (DataArray, self.__class__)):
            dar = data if isinstance(data, DataArray) else data._data_array
            self._data_array = dar
            return
        elif any(non_attrs) and not all(non_attrs):
            msg = "data, coords, and dims must be defined to init Patch."
            raise ValueError(msg)
        mixer = _AttrsCoordsMixer(attrs, coords, dims)
        attrs, coords = mixer()
        # get xarray coords from custom coords object
        xr_coords = coords.to_nested_dict()
        self._data_array = DataArray(
            data=data, dims=dims, coords=xr_coords, attrs=attrs
        )

    def __eq__(self, other):
        """
        Compare one Trace2D to another.

        Parameters
        ----------
        other

        Returns
        -------

        """
        return self.equals(other)

    def __str__(self):
        xarray_str = str(self._data_array)
        class_name = self.__class__.__name__
        return xarray_str.replace("xarray.DataArray", f"dascore.{class_name}")

    __repr__ = __str__

    def equals(self, other: PatchType, only_required_attrs=True) -> bool:
        """
        Determine if the current trace equals the other trace.

        Parameters
        ----------
        other
            A Trace2D object
        only_required_attrs
            If True, only compare required attributes. This helps avoid issues
            with comparing histories or custom attrs of patches, for example.
        """

        if only_required_attrs:
            attrs_to_compare = set(DEFAULT_PATCH_ATTRS) - {"history"}
            attrs1 = {x: self.attrs.get(x, None) for x in attrs_to_compare}
            attrs2 = {x: other.attrs.get(x, None) for x in attrs_to_compare}
        else:
            attrs1, attrs2 = dict(self.attrs), dict(other.attrs)
        if set(attrs1) != set(attrs2):  # attrs don't have same keys; not equal
            return False
        if attrs1 != attrs2:
            # see if some values are NaNs, these should be counted equal
            not_equal = {
                x
                for x in attrs1
                if attrs1[x] != attrs2[x]
                and not (pd.isnull(attrs1[x]) and pd.isnull(attrs2[x]))
            }
            if not_equal:
                return False
        # check coords, names and values
        coord1 = {x: self.coords[x] for x in self.coords}
        coord2 = {x: other.coords[x] for x in other.coords}
        if not set(coord2) == set(coord1):
            return False
        for name in coord1:
            if not np.all(coord1[name] == coord2[name]):
                return False
        # handle transposed case; patches that are identical but transposed
        # should still be equal.
        if self.dims != other.dims and set(self.dims) == set(other.dims):
            other = other.transpose(*self.dims)
        return np.equal(self.data, other.data).all()

    def new(
        self: PatchType,
        data: None | ArrayLike = None,
        coords: None | dict[str | Sequence[str], ArrayLike] = None,
        dims: None | Sequence[str] = None,
        attrs: None | Mapping = None,
    ) -> PatchType:
        """
        Return a copy of the Patch with updated data, coords, dims, or attrs.

        Parameters
        ----------
        data
            An array-like containing data, an xarray DataArray object, or a Patch.
        coords
            The coordinates, or dimensional labels for the data. These can be
            passed in three forms:
            {coord_name: data}
            {coord_name: ((dimensions,), data)}
            {coord_name: (dimensions, data)}
        dims
            A sequence of dimension strings. The first entry cooresponds to the
            first axis of data, the second to the second dimension, and so on.
        attrs
            Optional attributes (non-coordinate metadata) passed as a dict.
        """
        data = data if data is not None else self.data
        attrs = attrs if attrs is not None else self.attrs
        if coords is None:
            coords = getattr(self.coords, "_coords", self.coords)
            dims = self.dims
        else:
            dims = dims or list(coords)
        return self.__class__(data=data, coords=coords, attrs=attrs, dims=dims)

    def update_attrs(self: PatchType, **attrs) -> PatchType:
        """
        Update attrs and return a new Patch.

        Parameters
        ----------
        **attrs
            attrs to add/update.
        """
        dar = self._data_array
        mixer = _AttrsCoordsMixer(dar.attrs, dar.coords, dar.dims)
        mixer.update_attrs(**attrs)
        attrs, coords = mixer()
        return self.__class__(self.data, coords=coords, attrs=attrs, dims=self.dims)

    @property
    def data(self):
        """Return the data array."""
        return self._data_array.data

    @property
    def coords(self):
        """Return a dict of coordinate data {coord_name: data}"""
        return Coords(self._data_array.coords, dims=self.dims).array_dict

    @property
    def coord_dims(self):
        """Return a dict of coordinate dimensions {coord_name: (**dims)}"""
        return Coords(self._data_array.coords, dims=self.dims).dims_dict

    @property
    def dims(self) -> tuple[str, ...]:
        """Return the dimensions contained in patch."""
        return self._data_array.dims

    @property
    def attrs(self) -> FrozenDict:
        """Return the attributes of the trace."""
        return FrozenDict(self._data_array.attrs)

    @property
    def shape(self) -> tuple[int, ...]:
        """Return the shape of the data array."""
        return self._data_array.shape

    def to_xarray(self):
        """
        Return a data array with patch contents.
        """
        # Note this is here in case we decide to remove xarray there will
        # still be a way to get a DataArray object with an optional import
        return self._data_array

    squeeze = dascore.proc.squeeze
    rename = dascore.proc.rename
    transpose = dascore.proc.transpose

    # --- processing funcs

    select = dascore.proc.select
    decimate = dascore.proc.decimate
    detrend = dascore.proc.detrend
    pass_filter = dascore.proc.pass_filter
<<<<<<< HEAD
    sobel_filter = dascore.proc.sobel_filter
=======
    median_filter = dascore.proc.median_filter
>>>>>>> 42b299b4
    aggregate = dascore.proc.aggregate
    abs = dascore.proc.abs
    resample = dascore.proc.resample
    iresample = dascore.proc.iresample
    interpolate = dascore.proc.interpolate
    normalize = dascore.proc.normalize

    # --- Method Namespaces
    # Note: these can't be cached_property (from functools) or references
    # to self stick around and keep large arrays in memory.

    @property
    def viz(self) -> VizPatchNameSpace:
        """The visualization namespace."""
        return VizPatchNameSpace(self)

    @property
    def tran(self) -> TransformPatchNameSpace:
        """The transformation namespace."""
        return TransformPatchNameSpace(self)

    @property
    def io(self) -> PatchIO:
        """Return a patch IO object for saving patches to various formats."""
        return PatchIO(self)

    def pipe(self, func: Callable[["Patch", ...], "Patch"], *args, **kwargs) -> "Patch":
        """
        Pipe the patch to a function.

        This is primarily useful for maintaining a chain of patch calls for
        a function.

        Parameters
        ----------
        func
            The function to pipe the patch. It must take a patch instance as
            the first argument followed by any number of positional or keyword
            arguments, then return a patch.
        *args
            Positional arguments that get passed to func.
        **kwargs
            Keyword arguments passed to func.
        """
        return func(self, *args, **kwargs)

    # Bind assign_coords as method
    assign_coords = assign_coords<|MERGE_RESOLUTION|>--- conflicted
+++ resolved
@@ -232,11 +232,8 @@
     decimate = dascore.proc.decimate
     detrend = dascore.proc.detrend
     pass_filter = dascore.proc.pass_filter
-<<<<<<< HEAD
     sobel_filter = dascore.proc.sobel_filter
-=======
     median_filter = dascore.proc.median_filter
->>>>>>> 42b299b4
     aggregate = dascore.proc.aggregate
     abs = dascore.proc.abs
     resample = dascore.proc.resample
