"""A 2D trace object."""
from __future__ import annotations

import warnings
from collections.abc import Mapping, Sequence

import numpy as np
from rich.text import Text
from typing_extensions import Self

import dascore as dc
import dascore.proc.coords
import dascore.utils.io
from dascore import transform
from dascore.compat import DataArray, array
from dascore.core.attrs import PatchAttrs
from dascore.core.coordmanager import CoordManager, get_coord_manager
from dascore.core.coords import BaseCoord
from dascore.utils.display import array_to_text, attrs_to_text, get_dascore_text
from dascore.utils.models import ArrayLike
from dascore.utils.time import to_float
from dascore.viz import VizPatchNameSpace


class Patch:
    """
    A Class for managing data and metadata.

    See the [patch tutorial](/tutorial/patch.qmd) for examples.

    Parameters
    ----------
    data
        The array data representing fiber optic measurements.
    coords
        The coordinates, or dimensional labels for the data.
        A few types of input are permitted. If a mapping (eg dict) the value
        should conform to one of the following three forms:
        {coord_name: coord}
        {coord_name: ((dimensions,), coord)}
        {coord_name: (dimensions, coord)}
        Where coord can be a numpy array or a
        [`BaseCoord`](`dascore.core.coords.BaseCoord`) object.
        A [`CoordManager`](`dascore.core.coordmanager.CoordManager`) is also acceptable.
    dims
        A sequence of dimension strings. The first entry corresponds to the
        first axis of data, the second to the second dimension, and so on.
    attrs
        Optional attributes (non-coordinate metadata) passed as a dict or
        [PatchAttrs](`dascore.core.attrs.PatchAttrs')

    Notes
    -----
    - If coordinates and dims are not provided, they will be extracted from
    attrs, if possible.

    - If coords and attrs are provided, attrs will have priority. This means
    if there is a conflict between information contained in both, the coords
    will be recalculated.
    """

    data: ArrayLike
    coords: CoordManager
    dims: tuple[str, ...]
    attrs: PatchAttrs | Mapping

    def __init__(
        self,
        data: ArrayLike | DataArray | None = None,
        coords: Mapping[str, ArrayLike | BaseCoord] | CoordManager | None = None,
        dims: Sequence[str] | None = None,
        attrs: Mapping | PatchAttrs | None = None,
    ):
        if isinstance(data, DataArray | self.__class__):
            data, attrs, coords = data.data, data.attrs, data.coords
        if dims is None and isinstance(coords, CoordManager):
            dims = coords.dims
        # Try to generate coords from ranges in attrs
        if coords is None and attrs is not None:
            attrs = dc.PatchAttrs.from_dict(attrs)
            coords = attrs.coords_from_dims()
            dims = dims if dims is not None else attrs.dim_tuple
        # Ensure required info is here
        non_attrs = [x is None for x in [data, coords, dims]]
        if any(non_attrs) and not all(non_attrs):
            msg = "data, coords, and dims must be defined to init Patch."
            raise ValueError(msg)
        coords = get_coord_manager(coords, dims=dims)
        # the only case we allow attrs to include coords is if they are both
        # dicts, in which case attrs might have unit info for coords.
        if isinstance(attrs, Mapping) and attrs:
            coords, attrs = coords.update_from_attrs(attrs)
        else:
            # ensure attrs conforms to coords
            attrs = dc.PatchAttrs.from_dict(attrs).update(coords=coords)
        assert coords.dims == attrs.dim_tuple, "dim mismatch on coords and attrs"
        self._coords = coords
        self._attrs = attrs
        self._data = array(self.coords.validate_data(data))

    def __eq__(self, other):
        """Compare one Patch."""
        return dascore.proc.equals(self, other)

    def __add__(self, other):
        return dascore.proc.apply_ufunc(self, other, np.add)

    def __sub__(self, other):
        return dascore.proc.apply_ufunc(self, other, np.subtract)

    def __floordiv__(self, other):
        return dascore.proc.apply_ufunc(self, other, np.floor_divide)

    def __truediv__(self, other):
        return dascore.proc.apply_ufunc(self, other, np.divide)

    def __mul__(self, other):
        return dascore.proc.apply_ufunc(self, other, np.multiply)

    def __pow__(self, other):
        return dascore.proc.apply_ufunc(self, other, np.power)

    def __mod__(self, other):
        return dascore.proc.apply_ufunc(self, other, np.power)

    # Also add reverse operators

    __radd__ = __add__
    __rsub__ = __sub__
    __rmul__ = __mul__
    __rpow__ = __pow__
    __rtruediv__ = __truediv__
    __rfloordiv__ = __floordiv__
    __rmod__ = __mod__

    def __neg__(self):
        return self.update(data=-self.data)

    # Numpy Compatibility things
    def __array_ufunc__(self, ufunc, method, *inputs, **kwargs):
        """
        Gets called when a numpy array is ufunc'ed against a patch.

        """
        assert method == "__call__", "only call supported."
        # pull out patch and other thing.
        arg1, arg2, *extras = inputs
        out = dascore.proc.basic.apply_ufunc(arg1, arg2, ufunc, *extras, **kwargs)
        return out

    def __array__(self):
        """Used to convert Patches to arrays."""
        return self.data

    def __rich__(self):
        dascore_text = get_dascore_text()
        patch_text = Text("Patch ⚡", style="bold")
        header = Text.assemble(dascore_text, " ", patch_text)
        line = Text("-" * len(header))
        coords = self.coords.__rich__()
        attrs = self.attrs
        data = array_to_text(self.data, units=attrs.get("data_units"))
        attrs = attrs_to_text(self.attrs)
        out = Text("\n").join([header, line, coords, data, attrs])
        return out

        pass

    def __str__(self):
        out = self.__rich__()
        return str(out)

    __repr__ = __str__

    @property
    def dims(self) -> tuple[str, ...]:
        """Return the dimensions contained in patch."""
        return self.coords.dims

    @property
    def ndim(self) -> int:
        """Return the number of dimensions contained in patch."""
        return len(self.coords.dims)

    @property
    def coord_shapes(self) -> dict[str, tuple[int, ...]]:
        """Return a dict of {coordinate: (shape, ...)}."""
        return self.coords.coord_shapes

    @property
    def attrs(self) -> PatchAttrs:
        """Return the dimensions contained in patch."""
        return self._attrs

    @property
    def coords(self) -> CoordManager:
        """Return the dimensions contained in patch."""
        return self._coords

    @property
    def data(self) -> ArrayLike:
        """Return the data contained in patch."""
        return self._data

    @property
    def shape(self) -> tuple[int, ...]:
        """Return the shape of the data array."""
        return self.coords.shape

    @property
    def size(self) -> tuple[int, ...]:
        """Return the size of the data array."""
        return self.coords.size

    @property
    def seconds(self) -> float:
        """Return number of seconds in the time coordinate."""
        return to_float(self.coords.coord_range("time"))

    @property
    def channel_count(self) -> int:
        """Return number of channels in the distance coordinate."""
        return self.coords.coord_size("distance")

    # --- basic patch functionality.

    update = dascore.proc.update
    # Before 0.1.0 update was called new, this is for backwards compatibility.
    new = dascore.proc.update
    equals = dascore.proc.equals
    update_attrs = dascore.proc.update_attrs
    assert_has_coords = dascore.proc.assert_has_coords
    get_coord = dascore.proc.get_coord
    get_array = dascore.proc.get_array
    pipe = dascore.proc.pipe
    set_dims = dascore.proc.set_dims
    squeeze = dascore.proc.coords.squeeze
    append_dims = dascore.proc.coords.append_dims
    transpose = dascore.proc.coords.transpose
    snap_coords = dascore.proc.snap_coords
    sort_coords = dascore.proc.sort_coords
    rename_coords = dascore.proc.rename_coords
    update_coords = dascore.proc.update_coords
    drop_coords = dascore.proc.drop_coords
    coords_from_df = dascore.proc.coords_from_df
    make_broadcastable_to = dascore.proc.make_broadcastable_to
    apply_ufunc = dascore.proc.apply_ufunc

    def assign_coords(self, *args, **kwargs):
        """Deprecated method for update_coords."""
        msg = "assign_coords is deprecated, use update_coords instead."
        warnings.warn(msg, DeprecationWarning, stacklevel=2)
        return self.update_coords(*args, **kwargs)

    set_units = dascore.proc.set_units
    convert_units = dascore.proc.convert_units
    simplify_units = dascore.proc.simplify_units

    # --- processing funcs

    select = dascore.proc.select
    order = dascore.proc.order

    def iselect(self, *args, **kwargs):
        """Deprecated  form of select."""
        msg = "patch.iselect is deprecated. Use patch.select with samples=True"
        warnings.warn(msg, DeprecationWarning, stacklevel=2)
        return self.select(*args, samples=True, **kwargs)

    correlate = dascore.proc.correlate
    decimate = dascore.proc.decimate
    detrend = dascore.proc.detrend
    dropna = dascore.proc.dropna
    pass_filter = dascore.proc.pass_filter
    sobel_filter = dascore.proc.sobel_filter
    median_filter = dascore.proc.median_filter
    savgol_filter = dascore.proc.savgol_filter
    gaussian_filter = dascore.proc.gaussian_filter
    abs = dascore.proc.abs
    real = dascore.proc.real
    imag = dascore.proc.imag
    angle = dascore.proc.angle
    resample = dascore.proc.resample
<<<<<<< HEAD
    # Add aggregations
    aggregate = dascore.proc.agg.aggregate
    min = dascore.proc.agg.min
    max = dascore.proc.agg.max
    mean = dascore.proc.agg.mean
    median = dascore.proc.agg.median
    std = dascore.proc.agg.std
    first = dascore.proc.agg.first
    last = dascore.proc.agg.last
    sum = dascore.proc.agg.sum
=======
    pad = dascore.proc.pad
>>>>>>> b76da4b9

    def iresample(self, *args, **kwargs):
        """Deprecated method."""
        msg = (
            "patch.iresample is deprecated. Please use patch.resample "
            "with samples=True"
        )
        warnings.warn(msg, DeprecationWarning, stacklevel=2)
        return self.resample(*args, samples=True, **kwargs)

    interpolate = dascore.proc.interpolate
    normalize = dascore.proc.normalize
    standardize = dascore.proc.standardize
    taper = dascore.proc.taper
    rolling = dascore.proc.rolling
    whiten = dascore.proc.whiten

    # --- transformation functions
    differentiate = transform.differentiate
    rfft = transform.rfft
    dft = transform.dft
    idft = transform.idft
    integrate = transform.integrate
    spectrogram = transform.spectrogram
    velocity_to_strain_rate = transform.velocity_to_strain_rate
    dispersion_phase_shift = transform.dispersion_phase_shift

    # --- Method Namespaces
    # Note: these can't be cached_property (from functools) or references
    # to self stick around and keep large arrays in memory.

    @property
    def viz(self) -> VizPatchNameSpace:
        """The visualization namespace."""
        return VizPatchNameSpace(self)

    @property
    def tran(self) -> Self:
        """The transformation namespace."""
        msg = (
            "The tran namespace is deprecated. Its methods can now be "
            "accessed as normal path methods (eg patch.dft)"
        )
        warnings.warn(msg, DeprecationWarning)
        return self

    @property
    def io(self) -> dc.io.PatchIO:
        """Return a patch IO object for saving patches to various formats."""
        return dc.io.PatchIO(self)<|MERGE_RESOLUTION|>--- conflicted
+++ resolved
@@ -281,7 +281,6 @@
     imag = dascore.proc.imag
     angle = dascore.proc.angle
     resample = dascore.proc.resample
-<<<<<<< HEAD
     # Add aggregations
     aggregate = dascore.proc.agg.aggregate
     min = dascore.proc.agg.min
@@ -292,9 +291,7 @@
     first = dascore.proc.agg.first
     last = dascore.proc.agg.last
     sum = dascore.proc.agg.sum
-=======
     pad = dascore.proc.pad
->>>>>>> b76da4b9
 
     def iresample(self, *args, **kwargs):
         """Deprecated method."""
