--- conflicted
+++ resolved
@@ -8,12 +8,7 @@
 import os
 import re
 import warnings
-<<<<<<< HEAD
-from collections.abc import Iterable, Mapping, Sequence, Sized
-=======
-from collections import defaultdict
-from collections.abc import Generator, Iterable, Mapping, Sequence
->>>>>>> e206fc21
+from collections.abc import Generator, Iterable, Mapping, Sequence, Sized
 from functools import cache
 from pathlib import Path
 from types import ModuleType
@@ -176,7 +171,6 @@
         return np.all(ar1 == ar2)
 
 
-<<<<<<< HEAD
 def _all_null(maybe_ar):
     """Return True if values is nullish, or all sub-values nullish if sequence."""
     out = pd.isnull(maybe_ar)
@@ -194,12 +188,8 @@
     return np.nan
 
 
-def iter_files(
-    paths: str | Iterable[str],
-=======
 def _iter_filesystem(
     paths: str | Path | Iterable[str | Path],
->>>>>>> e206fc21
     ext: str | None = None,
     timestamp: float | None = None,
     skip_hidden: bool = True,
