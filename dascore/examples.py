"""A module for loading examples."""

from __future__ import annotations

import tempfile
from collections.abc import Sequence
from contextlib import suppress
from pathlib import Path

import numpy as np
import pandas as pd
from scipy.signal import chirp as spy_chirp

import dascore as dc
import dascore.core
from dascore.compat import random_state
from dascore.exceptions import UnknownExampleError
from dascore.utils.docs import compose_docstring
from dascore.utils.downloader import fetch
<<<<<<< HEAD
from dascore.utils.misc import register_func
=======
from dascore.utils.misc import iterate, register_func
>>>>>>> ef227900
from dascore.utils.patch import get_patch_names
from dascore.utils.time import to_timedelta64

EXAMPLE_PATCHES = {}
EXAMPLE_SPOOLS = {}


@register_func(EXAMPLE_PATCHES, key="random_das")
def random_patch(
    *,
    time_min="2017-09-18",
    time_step=to_timedelta64(1 / 250),
    time_array=None,
    distance_min=0,
    distance_step=1,
    dist_array=None,
    network="",
    station="",
    tag="random",
    shape=(300, 2_000),
):
    """
    Generate a random DAS Patch.

    Parameters
    ----------
    time_min
        The time the patch starts.
    time_step
        The step between time samples.
    time_array
        If not None, an array for time coordinate and`time_min` and
        `time_step` will not be used.
    distance_min
        The start of the distance coordinate.
    distance_step
        The spacing between distance samples.
    dist_array
        If not None, an array of distance values and `distance_min` and
        `distance_step` will not be used.
    network
        The network code.
    station
        The station designation.
    tag
        The patch tag
    shape
        The shape pf data array.
    """
    # get input data
    rand = np.random.RandomState(13)
    array = rand.random(shape)
    # create attrs
    t1 = np.atleast_1d(np.datetime64(time_min))[0]
    d1 = np.atleast_1d(distance_min)
    attrs = dict(
        distance_step=distance_step,
        time_step=to_timedelta64(time_step),
        category="DAS",
        time_min=t1,
        network=network,
        station=station,
        tag=tag,
        time_units="s",
        distance_units="m",
    )
    # need to pop out dim attrs if coordinates provided.
    if time_array is not None:
        attrs.pop("time_min")
        # need to keep time_step if time_array is len 1 to get coord range
        if len(time_array) > 1:
            attrs.pop("time_step")
    else:
        time_array = dascore.core.get_coord(
            data=t1 + np.arange(array.shape[1]) * attrs["time_step"],
            step=attrs["time_step"],
            units=attrs["time_units"],
        )
    if dist_array is not None:
        attrs.pop("distance_step")
    else:
        dist_array = dascore.core.get_coord(
            data=d1 + np.arange(array.shape[0]) * attrs["distance_step"],
            step=attrs["distance_step"],
            units=attrs["distance_units"],
        )
    coords = dict(distance=dist_array, time=time_array)
    # assemble and output.
    out = dict(data=array, coords=coords, attrs=attrs, dims=("distance", "time"))
    patch = dc.Patch(**out)
    return patch


@register_func(EXAMPLE_PATCHES, key="patch_with_null")
def patch_with_null(**kwargs):
    """
    A patch which has nullish values.

    Parameters
    ----------
    **kwargs
        Parameters passed to [`random_patch`](`dascore.examples.random_patch`).
    """
    patch = random_patch(**kwargs)
    data = np.array(patch.data)
    data[data > 0.9] = np.nan
    # also set the first row and column to NaN
    data[:, 0] = np.nan
    data[0, :] = np.nan
    return patch.new(data=data)


@register_func(EXAMPLE_PATCHES, key="random_patch_with_lat_lon")
def random_patch_lat_lon(**kwargs):
    """
    Create a patch with latitude/longitude coords on distance dimension.

    Parameters
    ----------
    **kwargs
        Parameters passed to [`random_patch`](`dascore.examples.random_patch`).
    """
    patch = random_patch(**kwargs)
    dist = patch.coords.get_array("distance")
    lat = np.arange(0, len(dist)) * 0.001 - 109.857952
    lon = np.arange(0, len(dist)) * 0.001 + 41.544654
    # add a single coord
    out = patch.update_coords(latitude=("distance", lat), longitude=("distance", lon))
    return out


@register_func(EXAMPLE_PATCHES, key="random_patch_with_xyz")
def random_patch_xyz(**kwargs):
    """
    Create a patch with x, y, and z coords on distance dimension.

    Parameters
    ----------
    **kwargs
        Parameters passed to [`random_patch`](`dascore.examples.random_patch`).
    """
    patch = random_patch(**kwargs)
    dist = patch.coords.get_array("distance")
    x = np.arange(0, len(dist)) * 5
    y = np.arange(0, len(dist)) * 5
    z = np.zeros_like(dist)
    # add a single coord
    out = patch.update_coords(x=("distance", x), y=("distance", y), z=("distance", z))
    return out


@register_func(EXAMPLE_PATCHES, key="wacky_dim_coords_patch")
def wacky_dim_coord_patch():
    """
    A patch with one Monotonic and one Array coord.
    """
    shape = (100, 1_000)
    # distance is neither monotonic nor evenly sampled.
    dist_ar = random_state.random(100) + np.arange(100) * 0.3
    # time is monotonic, not evenly sampled.
    time_ar = dc.to_datetime64(np.cumsum(random_state.random(1_000)))
    patch = random_patch(shape=shape, dist_array=dist_ar, time_array=time_ar)
    # check attrs
    attrs = patch.attrs
    assert pd.isnull(attrs.coords["time"].step)
    assert pd.isnull(attrs.coords["time"].step)
    return patch


@register_func(EXAMPLE_PATCHES, key="sin_wav")
def sin_wave_patch(
    sample_rate=44100,
    frequency: Sequence[float] | float = 100.0,
    time_min="2020-01-01",
    channel_count=3,
    duration=1,
    amplitude: Sequence[float] | float = 10.0,
):
    """
    A Patch composed of sine waves.

    Parameters
    ----------
    sample_rate
        The sample rate in Hz.
    frequency
        The frequency of the sin wave. If a sequence is provided multiple
        sine waves will be generated at each frequency.
    time_min
        The start time in the metadata.
    channel_count
        The number of  distance channels to include.
    duration
        Signal duration in seconds.
    amplitude
        The amplitude of the sin wave. If a sequence is provided it represents
        the amplitude of each frequency.
    """
    t_array = np.linspace(0.0, duration, int(sample_rate * duration))
    # Get time and distance coords
    distance = np.arange(1, channel_count + 1, 1)
    time = to_timedelta64(t_array) + np.datetime64(time_min)
    freqs = np.atleast_1d(frequency)
    amps = np.broadcast_to(np.atleast_1d(amplitude), shape=freqs.shape)
    # init empty data and add frequencies.
    data = np.zeros((len(time), len(distance)))
    for amp, freq in zip(amps, freqs):
        sin_data = amp * np.sin(2.0 * np.pi * freq * t_array)
        data += sin_data[..., np.newaxis]
    patch = dc.Patch(
        data=data,
        coords={"time": time, "distance": distance},
        dims=("time", "distance"),
    )
    return patch


@register_func(EXAMPLE_PATCHES, key="chirp")
def chirp(
    sample_rate=150,
    time_min="2020-01-01",
    channel_count: int = 1,
    duration: float = 10.0,
    f0: float = 5.0,
    t1: float | None = None,
    f1: float = 25.0,
    method="linear",
    phi: float = 0.0,
    **kwargs,
):
    """
    Create a patch from a chirp signal.

    Simply uses scipy.signal.chirp under the hood.

    Parameters
    ----------
    sample_rate
        The sample rate in Hz.
    time_min
        The start time in the metadata.
    channel_count
        The number of  distance channels to include.
    duration
        The duration, in seconds, of the signal.
    f0
        The frequency of the chirp at the start of the signal.
    f1
        The frequency of the chirp at the end of the signal.
    t1
        The time (relative from signal start) corresponding to f1. If None,
        use the end of the signal.
    method
        The kind of the frequency sweep. See scipy.signal.chirp for
        more details.
    phi
        Phase offset in degrees.
    **kwargs
        Passed directly to scipy.signal.chirp.
    """
    t_array = np.linspace(0.0, duration, int(sample_rate * duration))
    t1 = t1 if t1 is not None else np.max(t_array)
    array = spy_chirp(t_array, f0=f0, t1=t1, f1=f1, method=method, phi=phi, **kwargs)
    # Get time and distance coords
    distance = np.arange(1, channel_count + 1, 1)
    time = to_timedelta64(t_array) + np.datetime64(time_min)
    data = np.array([array for _ in range(len(distance))])
    patch = dc.Patch(
        data=data,
        coords={"time": time, "distance": distance},
        dims=("distance", "time"),
    )
    return patch


@register_func(EXAMPLE_PATCHES, key="example_event_1")
def example_event_1():
    """
    An induced event recorded on a borehole fiber  from @stanvek2022fracture.
    """
    path = fetch("example_dasdae_event_1.h5")
    return dc.spool(path)[0]


@register_func(EXAMPLE_PATCHES, key="example_event_2")
def example_event_2():
    """
    [`example_event_1`](`dascore.examples.example_event_1`) with pre-processing.
    """
    path = fetch("example_dasdae_event_1.h5")
    patch = dc.spool(path)[0].update_attrs(data_type="strain_rate")
    # We convert time to relative time in seconds to match the figure in
    # the publication.
    delta_time = patch.coords.get_array("time") - patch.coords.min("time")
    out = (
        patch.update_coords(time=delta_time / np.timedelta64(1, "s"))
        .set_units("strain/s", distance="m", time="s")
        .taper(time=0.05)
        .pass_filter(time=(..., 300))
    )
    return out


@register_func(EXAMPLE_PATCHES, key="deformation_rate_event_1")
def deformation_rate_event_1():
    """
    An event recorded in an underground mine by a Terra15 unit.
    """
    path = fetch("deformation_rate_event_1.hdf5")
    return dc.spool(path)[0]


@register_func(EXAMPLE_PATCHES, key="forge_dss")
def forge_dss():
    """
    A DSS file from the Forge dataset collected by Neubrex.

    https://gdr.openei.org/submissions/1565
    """
    path = fetch("neubrex_dss_forge.h5")
    return dc.spool(path)[0]


@register_func(EXAMPLE_PATCHES, key="forge_dts")
def forge_dts():
    """
    A DTS file from the Forge dataset collected by Neubrex.

    https://gdr.openei.org/submissions/1565
    """
    path = fetch("neubrex_dts_forge.h5")
    return dc.spool(path)[0]


@register_func(EXAMPLE_PATCHES, key="ricker_moveout")
def ricker_moveout(
    frequency=15,
    peak_time=0.25,
    duration=1.5,
    time_step=0.002,
    distance_step=10,
    channel_count=10,
    source_channel=0,
    velocity=100,
):
    """
    A patch of a ricker wavelet with some apparent velocity.

    Parameters
    ----------
    frequency
        The center frequency of the wavelet in Hz.
    peak_time
        The peak time of the first ricker wavelet in seconds.
    duration
        The total duration of the time coordinate in seconds.
    time_step
        The time dimension time step.
    distance_step
        The distance dimension sampling interval.
    channel_count
        The total number of channels (number of distance).
    source_channel
        The index of the source.
    velocity
        The apparent velocity in m/s.

    Notes
    -----
    Based on https://github.com/lijunzh/ricker/.
    """

    def _ricker(time, delay):
        # shift time vector to account for different peak times.
        new_time = time - delay
        f = frequency
        # get amplitude and exp term of ricker
        const = 1 - 2 * np.pi**2 * f**2 * new_time**2
        exp = np.exp(-(np.pi**2) * f**2 * new_time**2)
        return const * exp

    time = np.arange(0, duration + time_step, time_step)
    distance = np.arange(channel_count) * distance_step
    assert source_channel < len(distance)
    source_distance = distance[source_channel]
    data = np.zeros((len(time), len(distance)))
    # iterate each distance channel and update data
    for ind, dist in enumerate(distance):
        dist_to_source = np.abs(dist - source_distance)
        time_delay = peak_time + (dist_to_source / velocity)
        data[:, ind] = _ricker(time, time_delay)

    coords = {"time": to_timedelta64(time), "distance": distance}
    dims = ("time", "distance")
    return dc.Patch(data=data, coords=coords, dims=dims)


@register_func(EXAMPLE_PATCHES, key="delta_patch")
def delta_patch(
    dim="time",
    shape=(10, 200),
    time_min="2020-01-01",
    time_step=1 / 250,
    distance_min=0,
    distance_step=1,
    patch=None,
):
    """
    Create a delta function patch (zeros everywhere except for
    a unit value at the center) along the specified dimension.
<<<<<<< HEAD

    Parameters
    ----------
    dim : {"time", "distance"}
        The dimension along which to place the delta line.
    shape : tuple of int
        The shape of the data as (distance, time). Defaults to (10, 200).
=======
    The returned delta patch has single coordinate(s) along the
    other dimensions.

    Parameters
    ----------
    dim : str
        The dimension at the center of which to place the unit value.
        Typically ``"time"`` or ``"distance"``.
    shape : tuple of int
        The shape of the data as (distance, time). Defaults to (10, 200).
        This is used only if no existing ``patch`` is provided.
>>>>>>> ef227900
    time_min : str or datetime64
        The start time of the patch.
    time_step : float
        The time step in seconds between samples.
    distance_min : float
        The minimum distance coordinate.
    distance_step : float
        The distance step in meters between samples.
<<<<<<< HEAD
    """
    if dim not in ["time", "distance"]:
        raise ValueError(
            "The delta patch is a 2D patch with 'time' and 'distance' dimensions."
        )

    if patch is None:
        dims = ("distance", "time")
        dist_len, time_len = shape

        # Create a zeroed data array
        data = np.zeros((dist_len, time_len))

        # Compute the center indices
        dist_mid = dist_len // 2
        time_mid = time_len // 2

=======
    patch : dascore.Patch
        If provided, creates the delta patch based on this existing patch.
        Default is None.
    """
    if patch is None:
        if dim not in ["time", "distance"]:
            raise ValueError(
                "In case no patch is provided, the delta patch will be \
                a 2D patch with 'time' and 'distance' dimensions."
            )

        dims = ("distance", "time")
        dist_len, time_len = shape

>>>>>>> ef227900
        # Create coordinates
        time_step_td = to_timedelta64(time_step)
        t0 = np.datetime64(time_min)
        time_coord = dascore.core.get_coord(
            data=t0 + np.arange(time_len) * time_step_td, step=time_step_td, units="s"
        )
        dist_coord = dascore.core.get_coord(
            data=distance_min + np.arange(dist_len) * distance_step,
            step=distance_step,
            units="m",
        )

        coords = {"distance": dist_coord, "time": time_coord}
        attrs = dict(
            time_min=t0,
            time_step=time_step_td,
            distance_min=distance_min,
            distance_step=distance_step,
            category="DAS",
            network="",
            station="",
            tag="delta",
            time_units="s",
            distance_units="m",
        )

        # Depending on the selected dimension, place a line of ones at the midpoint
<<<<<<< HEAD
        if dim == "time":
            # unit value at center time index
            data[:, time_mid] = 1
            delta_patch = dc.Patch(data=data, coords=coords, dims=dims, attrs=attrs)
            return delta_patch.select(distance=0, samples=True)
        else:
            # unit value at center distance index
            data[dist_mid, :] = 1
            delta_patch = dc.Patch(data=data, coords=coords, dims=dims, attrs=attrs)
            return delta_patch.select(time=0, samples=True)
    else:
        if dim == "time":
            patch = patch.select(distance=0, samples=True)
        else:
            patch = patch.select(time=0, samples=True)
        data = np.zeros(patch.data.size)
        data[len(data) // 2] = 1
        return patch.update(data=data.reshape(patch.shape))
=======
        used_dims = tuple(iterate(dim))
        unused_dims = set(dims) - set(used_dims)

        # Get data with ones centered on selected dimensions.
        index = tuple(
            shape[dims.index(dimension)] // 2 if dimension in used_dims else 0
            for dimension in dims
        )
        data = np.zeros((dist_len, time_len))
        data[index] = 1
        delta_patch = dc.Patch(data=data, coords=coords, dims=dims, attrs=attrs)
        return delta_patch.select(**{x: 0 for x in unused_dims}, samples=True)
    else:
        used_dims = tuple(iterate(dim))
        unused_dims = set(patch.dims) - set(used_dims)
        patch = patch.select(**{x: 0 for x in unused_dims}, samples=True)

        # Get data with ones centered on selected dimensions.
        shape = patch.shape
        index = tuple(
            shape[patch.dims.index(dimension)] // 2 if dimension in used_dims else 0
            for dimension in patch.dims
        )
        data = np.zeros_like(patch.data)
        data[index] = 1
        return patch.update(data=data)
>>>>>>> ef227900


@register_func(EXAMPLE_PATCHES, key="dispersion_event")
def dispersion_event():
    """
    A synthetic shot record that exhibits dispersion.
    """
    path = fetch("dispersion_event.h5")
    return dc.spool(path)[0]


@register_func(EXAMPLE_SPOOLS, key="random_das")
def random_spool(time_gap=0, length=3, time_min=np.datetime64("2020-01-03"), **kwargs):
    """
    Several random patches in the spool.

    Parameters
    ----------
    time_gap
        The difference in time between each patch. Use a negative
        number to create overlap.
    length
        The number of patches to generate.
    time_min
        The start time of the first patch. Subsequent patches have start times
        after the end time of the previous patch, plus the time_gap.
    **kwargs
        Passed to the [_random_patch](`dascore.examples.random_patch`) function.
    """
    out = []
    for _ in range(length):
        patch = random_patch(time_min=time_min, **kwargs)
        out.append(patch)
        diff = to_timedelta64(time_gap) + patch.attrs.coords["time"].step
        time_min = patch.attrs["time_max"] + diff
    return dc.spool(out)


@register_func(EXAMPLE_SPOOLS, key="random_directory_das")
def random_directory_spool(path=None, **kwargs):
    """
    Create a random spool, then save to specified path.

    Parameters
    ----------
    path
        If provided, the path to save the directory spool. If None, use
        a temporary path.

    kwargs are passed to [`random_spool`](`dascore.examples.random_spool`)
    """
    spool = random_spool(**kwargs)
    path = spool_to_directory(spool, path)
    return dc.spool(path)


@register_func(EXAMPLE_SPOOLS, key="diverse_das")
def diverse_spool():
    """
    A spool with a diverse set of patch metadata for testing.

    There are various gaps, tags, station names, etc.
    """
    spool_no_gaps = random_spool()
    spool_no_gaps_different_network = random_spool(network="das2")
    spool_big_gaps = random_spool(time_gap=np.timedelta64(1, "s"), station="big_gaps")
    spool_overlaps = random_spool(
        time_gap=-np.timedelta64(10, "ms"), station="overlaps"
    )
    time_step = spool_big_gaps[0].attrs.coords["time"].step
    dt = to_timedelta64(time_step / np.timedelta64(1, "s"))
    spool_small_gaps = random_spool(time_gap=dt, station="smallg")
    spool_way_late = random_spool(
        length=1, time_min=np.datetime64("2030-01-01"), station="wayout"
    )
    spool_new_tag = random_spool(tag="some_tag", length=1)
    spool_way_early = random_spool(
        length=1, time_min=np.datetime64("1989-05-04"), station="wayout"
    )

    all_spools = [
        spool_no_gaps,
        spool_no_gaps_different_network,
        spool_big_gaps,
        spool_overlaps,
        spool_small_gaps,
        spool_way_late,
        spool_new_tag,
        spool_way_early,
    ]

    return dc.spool([y for x in all_spools for y in x])


def spool_to_directory(spool, path=None, file_format="DASDAE", extention="hdf5"):
    """
    Write out each patch in a spool to a directory.

    Parameters
    ----------
    spool
        The spool to save to
    path
        The path to the directory, if None, create tempdir.
    file_format
        The file format for the saved files.
    """
    if path is None:
        path = Path(tempfile.mkdtemp())
        assert path.exists()
    for patch in spool:
        name = get_patch_names(patch).iloc[0]
        out_path = path / (f"{name}.{extention}")
        patch.io.write(out_path, file_format=file_format)
    return path


@compose_docstring(examples=", ".join(list(EXAMPLE_PATCHES)))
def get_example_patch(example_name="random_das", **kwargs) -> dc.Patch:
    """
    Load an example Patch.

    Options are:
    ```{python}
    #| echo: false
    #| output: asis
    from dascore.examples import EXAMPLE_PATCHES

    from dascore.utils.docs import objs_to_doc_df

    df = objs_to_doc_df(EXAMPLE_PATCHES)
    print(df.to_markdown(index=False, stralign="center"))
    ```

    Using an entry from the data_registry file is also supported.
    If multiple patches are contained in the specified file, only the
    first is returned. Data registry files are:
    ```{python}
    #| echo: false
    #| output: asis
    from dascore.utils.downloader import get_registry_df
    print(get_registry_df()[['name']].to_markdown(index=False, stralign="center"))
    ```

    Parameters
    ----------
    example_name
        The name of the example to load. Options are listed above.
    **kwargs
        Passed to the corresponding functions to generate data.

    Raises
    ------
        (`UnknownExampleError`)['dascore.examples.UnknownExampleError`] if
        unregistered patch is requested.
    """
    if example_name not in EXAMPLE_PATCHES:
        # Allow the example name to be a data registry entry.
        with suppress(ValueError):
            return dc.spool(fetch(example_name))[0]
        msg = (
            f"No example patch registered with name {example_name} "
            f"Registered example patches are {list(EXAMPLE_PATCHES)}"
        )
        raise UnknownExampleError(msg)
    return EXAMPLE_PATCHES[example_name](**kwargs)


@compose_docstring(examples=", ".join(list(EXAMPLE_SPOOLS)))
def get_example_spool(example_name="random_das", **kwargs) -> dc.BaseSpool:
    """
    Load an example Spool.

    Supported example spools are:
    ```{python}
    #| echo: false
    #| output: asis
    from dascore.examples import EXAMPLE_SPOOLS

    from dascore.utils.docs import objs_to_doc_df

    df = objs_to_doc_df(EXAMPLE_SPOOLS)
    print(df.to_markdown(index=False, stralign="center"))
    ```

    Using an entry from the data_registry file is also supported.
    These include:
    ```{python}
    #| echo: false
    #| output: asis
    from dascore.utils.downloader import get_registry_df
    print(get_registry_df()[['name']].to_markdown(index=False, stralign="center"))
    ```

    Parameters
    ----------
    example_name
        The name of the example to load. Options are:
    **kwargs
        Passed to the corresponding functions to generate data.

    Raises
    ------
    (`UnknownExampleError`)['dascore.examples.UnknownExampleError`] if
        unregistered patch is requested.
    """
    if example_name not in EXAMPLE_SPOOLS:
        # Allow the example spool to be a data registry file.
        with suppress(ValueError):
            return dc.spool(fetch(example_name))
        msg = (
            f"No example spool registered with name {example_name} "
            f"Registered example spools are {list(EXAMPLE_SPOOLS)}"
        )
        raise UnknownExampleError(msg)
    return EXAMPLE_SPOOLS[example_name](**kwargs)<|MERGE_RESOLUTION|>--- conflicted
+++ resolved
@@ -17,11 +17,7 @@
 from dascore.exceptions import UnknownExampleError
 from dascore.utils.docs import compose_docstring
 from dascore.utils.downloader import fetch
-<<<<<<< HEAD
-from dascore.utils.misc import register_func
-=======
 from dascore.utils.misc import iterate, register_func
->>>>>>> ef227900
 from dascore.utils.patch import get_patch_names
 from dascore.utils.time import to_timedelta64
 
@@ -432,15 +428,6 @@
     """
     Create a delta function patch (zeros everywhere except for
     a unit value at the center) along the specified dimension.
-<<<<<<< HEAD
-
-    Parameters
-    ----------
-    dim : {"time", "distance"}
-        The dimension along which to place the delta line.
-    shape : tuple of int
-        The shape of the data as (distance, time). Defaults to (10, 200).
-=======
     The returned delta patch has single coordinate(s) along the
     other dimensions.
 
@@ -452,7 +439,6 @@
     shape : tuple of int
         The shape of the data as (distance, time). Defaults to (10, 200).
         This is used only if no existing ``patch`` is provided.
->>>>>>> ef227900
     time_min : str or datetime64
         The start time of the patch.
     time_step : float
@@ -461,25 +447,6 @@
         The minimum distance coordinate.
     distance_step : float
         The distance step in meters between samples.
-<<<<<<< HEAD
-    """
-    if dim not in ["time", "distance"]:
-        raise ValueError(
-            "The delta patch is a 2D patch with 'time' and 'distance' dimensions."
-        )
-
-    if patch is None:
-        dims = ("distance", "time")
-        dist_len, time_len = shape
-
-        # Create a zeroed data array
-        data = np.zeros((dist_len, time_len))
-
-        # Compute the center indices
-        dist_mid = dist_len // 2
-        time_mid = time_len // 2
-
-=======
     patch : dascore.Patch
         If provided, creates the delta patch based on this existing patch.
         Default is None.
@@ -494,7 +461,6 @@
         dims = ("distance", "time")
         dist_len, time_len = shape
 
->>>>>>> ef227900
         # Create coordinates
         time_step_td = to_timedelta64(time_step)
         t0 = np.datetime64(time_min)
@@ -522,26 +488,6 @@
         )
 
         # Depending on the selected dimension, place a line of ones at the midpoint
-<<<<<<< HEAD
-        if dim == "time":
-            # unit value at center time index
-            data[:, time_mid] = 1
-            delta_patch = dc.Patch(data=data, coords=coords, dims=dims, attrs=attrs)
-            return delta_patch.select(distance=0, samples=True)
-        else:
-            # unit value at center distance index
-            data[dist_mid, :] = 1
-            delta_patch = dc.Patch(data=data, coords=coords, dims=dims, attrs=attrs)
-            return delta_patch.select(time=0, samples=True)
-    else:
-        if dim == "time":
-            patch = patch.select(distance=0, samples=True)
-        else:
-            patch = patch.select(time=0, samples=True)
-        data = np.zeros(patch.data.size)
-        data[len(data) // 2] = 1
-        return patch.update(data=data.reshape(patch.shape))
-=======
         used_dims = tuple(iterate(dim))
         unused_dims = set(dims) - set(used_dims)
 
@@ -568,7 +514,6 @@
         data = np.zeros_like(patch.data)
         data[index] = 1
         return patch.update(data=data)
->>>>>>> ef227900
 
 
 @register_func(EXAMPLE_PATCHES, key="dispersion_event")
