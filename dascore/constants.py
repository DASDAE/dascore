--- conflicted
+++ resolved
@@ -41,7 +41,6 @@
 # One second with a precision of nano seconds
 ONE_SECOND_IN_NS = np.timedelta64(1_000_000_000, "ns")
 
-<<<<<<< HEAD
 # Valid strings for "datatype" attribute
 VALID_DATA_TYPES = (
     "",  # unspecified
@@ -57,8 +56,6 @@
 VALID_DATA_CATEGORIES = ("", "DAS", "DTS", "DSS")
 
 
-=======
->>>>>>> ac44b914
 max_lens = {
     "path": 120,
     "file_format": 15,
@@ -70,30 +67,6 @@
     "cable_id": 50,
     "instrument_id": 50,
 }
-<<<<<<< HEAD
-=======
-
-# The expected attributes for the Patch
-# DEFAULT_PATCH_ATTRS = {
-#     "d_time": np.NaN,
-#     "d_distance": np.NaN,
-#     "data_type": "DAS",
-#     "data_units": "",
-#     "category": "",
-#     "time_min": np.datetime64("NaT"),
-#     "time_max": np.datetime64("NaT"),
-#     "time_units": "s",
-#     "distance_min": np.NaN,
-#     "distance_max": np.NaN,
-#     "distance_units": "m",
-#     "network": "",
-#     "station": "",
-#     "instrument_id": "",
-#     "history": lambda: [],
-#     "dims": "",
-#     "tag": "",
-# }
->>>>>>> ac44b914
 
 
 # Methods FileFormatter needs to support
@@ -136,7 +109,6 @@
     "day": "D",
 }
 
-<<<<<<< HEAD
 
 # A description of basic patch metadata.
 basic_summary_attrs = f"""
@@ -148,36 +120,23 @@
     are {VALID_DATA_CATEGORIES}.
 data_units
     The units in which the data are recorded (e.g., strain_rate).
-=======
-# A description of basic patch metadata.
-basic_summary_attrs = """
 d_time
     The temporal sample spacing. If the patch is not evenly sampled
     this should be set to `np.timedelta64('NaT')`
->>>>>>> ac44b914
 time_min
     The time represented by the first sample in the patch.
 time_max
     The time represented by the last sample in the patch.
-<<<<<<< HEAD
-d_time
-    The temporal sample spacing. If the patch is not evenly sampled
-    this should be set to `np.timedelta64('NaT')`
 time_units
     The units of the time axis (in most cases should be seconds) or
     specified by datetime64 arrays in time coordinate.
-=======
-time_units
-    The units of time axis. Not needed when type is `np.datetime64`.
 d_distance
     The spatial sampling rate, set to NaN if the patch is not evenly sampled
     in space.
->>>>>>> ac44b914
 distance_min
     The along-fiber distance of the first channel in the patch.
 distance_max
     The along-fiber distance of the last channel in the patch.
-<<<<<<< HEAD
 d_distance
     The spatial sampling rate, set to NaN if the patch is not evenly sampled
     in space.
@@ -187,7 +146,6 @@
     A unique identifier of the instrument.
 cable_id
     A Unique identifier of the cable, or composition of cables.
-=======
 distance_units
     The units of distance, defaults to m.
 data_units
@@ -200,7 +158,6 @@
     The station code an ascii-compatible string up to 5 characters
 instrument_id
     The identifier of the instrument.
->>>>>>> ac44b914
 dims
     A tuple of dimension names in the same order as the data dimensions.
 tag
