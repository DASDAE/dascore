--- conflicted
+++ resolved
@@ -32,15 +32,15 @@
     hooks:
     -   id: nbstripout
 
-<<<<<<< HEAD
+    # Catches common typos in code and doc files.
 -   repo: https://github.com/crate-ci/typos
     rev: v1.22.4
     hooks:
     -   id: typos
         files: \.(py|qmd)$
-=======
+
+    # Lints github actions.
 -   repo: https://github.com/rhysd/actionlint
     rev: v1.6.27
     hooks:
-    -   id: actionlint
->>>>>>> 071bcf8b
+    -   id: actionlint