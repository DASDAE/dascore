--- conflicted
+++ resolved
@@ -1,41 +1,3 @@
-<<<<<<< HEAD
-exclude: scripts/
-repos:
--   repo: https://github.com/pre-commit/pre-commit-hooks
-    rev: v2.3.0
-    hooks:
-    -   id: check-yaml
-    -   id: end-of-file-fixer
-    -   id: trailing-whitespace
--   repo: https://github.com/psf/black
-    rev: 21.10b0
-    hooks:
-    -   id: black
--   repo: https://gitlab.com/pycqa/flake8
-    rev: 3.8.3
-    hooks:
-    -   id: flake8
-        additional_dependencies:
-          - flake8-black
-          - flake8-breakpoint
-          - flake8-docstrings
--   repo: https://github.com/pycqa/isort
-    rev: 5.8.0
-    hooks:
-      - id: isort
-        name: isort (python)
-      - id: isort
-        name: isort (cython)
-        types: [cython]
-      - id: isort
-        name: isort (pyi)
-        types: [pyi]
--   repo: https://github.com/kynan/nbstripout
-    rev: 0.3.9
-    hooks:
-    -   id: nbstripout
-        files: ".ipynb"
-=======
 exclude: scripts/
 repos:
 -   repo: https://github.com/pre-commit/pre-commit-hooks
@@ -72,5 +34,4 @@
     rev: 0.3.9
     hooks:
     -   id: nbstripout
-        files: ".ipynb"
->>>>>>> 5b0b8f17
+        files: ".ipynb"