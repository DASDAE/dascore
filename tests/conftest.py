--- conflicted
+++ resolved
@@ -386,19 +386,12 @@
 
 
 @pytest.fixture(scope="session")
-<<<<<<< HEAD
-def random_directory_spool(tmp_path_factory):
-    """A directory with a few patch files."""
-    path = Path(tmp_path_factory.mktemp("one_file_file_spool"))
-    return dc.examples.random_directory_spool(path)
-=======
 def random_spool_directory(tmp_path_factory):
     """A directory with a few patch files."""
     out = Path(tmp_path_factory.mktemp("one_file_file_spool"))
     spool = ex.get_example_spool("random_das")
     out_path = ex.spool_to_directory(spool, path=out)
     return dc.spool(out_path).update()
->>>>>>> ef227900
 
 
 @pytest.fixture(scope="class")
