"""
Tests for filters.
"""
import numpy as np
import pandas as pd
import pytest

import dascore
from dascore.exceptions import FilterValueError


class TestFilterChecks:
    """Test that bad filter checks raise appropriate errors."""

    def test_no_kwargs_raises(self, random_patch):
        """Ensure ValueError is raised with no dim parameters."""
        with pytest.raises(FilterValueError):
            _ = random_patch.pass_filter()

    def test_wrong_kwarg_length_raises(self, random_patch):
        """only len two sequence is allowed."""
        with pytest.raises(FilterValueError, match="length two sequence"):
            _ = random_patch.pass_filter(time=[1])
        with pytest.raises(FilterValueError, match="length two sequence"):
            _ = random_patch.pass_filter(time=[1, 3, 3])

    def test_all_null_kwarg_raises(self, random_patch):
        """There must be one Non-null kwarg."""
        with pytest.raises(FilterValueError, match="at least one filter"):
            _ = random_patch.pass_filter(time=[None, np.NAN])

    def test_unordered_params(self, random_patch):
        """Ensure a low parameter greater than a high parameter raises."""
        with pytest.raises(FilterValueError):
            _ = random_patch.pass_filter(time=[10, 1])

    def test_bad_low_param(self, random_patch):
        """Ensure a low parameter above niquest raises."""
        with pytest.raises(FilterValueError, match="possible filter bounds"):
            _ = random_patch.pass_filter(time=[1000, None])

    def test_bad_high_param(self, random_patch):
        """Ensure a high parameter above niquest raises."""
        with pytest.raises(FilterValueError, match="possible filter bounds"):
            _ = random_patch.pass_filter(distance=[None, 10])

    def test_filt_param_less_than_0(self, random_patch):
        """Ensure a high parameter above niquest raises."""
        with pytest.raises(FilterValueError, match="possible filter bounds"):
            _ = random_patch.pass_filter(distance=[None, -10])


class TestFilterBasics:
    """Simple tests to make sure filter logic runs."""

    def test_time_bandpass_runs(self, random_patch):
        """Ensure filtering along time_axis works"""
        out = random_patch.pass_filter(time=(10, 100))
        assert isinstance(out, dascore.Patch)
        assert not np.any(pd.isnull(out.data))

    def test_time_lowpass_runs(self, random_patch):
        """Ensure stopfilter on time works."""
        out = random_patch.pass_filter(time=(None, 100.22))
        assert isinstance(out, dascore.Patch)
        assert not np.any(pd.isnull(out.data))

    def test_time_highpass_runs(self, random_patch):
        """Ensure a highpass on time runs"""
        out = random_patch.pass_filter(time=(10.2, None))
        assert isinstance(out, dascore.Patch)
        assert not np.any(pd.isnull(out.data))

    def test_apply_distance_filter(self, random_patch):
        """Apply bandpass along distance dimension."""
        out = random_patch.pass_filter(distance=(0.1, 0.2))
        assert isinstance(out, dascore.Patch)
        assert not np.any(pd.isnull(out.data))


<<<<<<< HEAD
class TestSobelFilter:
    """Simple tests to make sure Sobel filter runs."""

    def test_no_kwargs_raises(self, random_patch):
        """Ensure ValueError is raised with no parameters."""
        with pytest.raises(FilterValueError):
            _ = random_patch.sobel_filter()

    def test_invalid_mode(self, random_patch):
        """Ensure ValueError is raised with an invalid mode."""
        with pytest.raises(FilterValueError):
            _ = random_patch.sobel_filter(axis=-1, mode={"test"}, cval=0.0)

    def test_invalid_mode_type(self, random_patch):
        """Ensure ValueError is raised with an invalid mode type."""
        with pytest.raises(FilterValueError):
            _ = random_patch.sobel_filter(axis=-1, mode=0.0, cval=0.0)

    def test_many_mode(self, random_patch):
        """Ensure ValueError is raised with 3+ modes."""
        with pytest.raises(FilterValueError):
            _ = random_patch.sobel_filter(
                axis=-1, mode={"reflect", "constant", "nearest"}, cval=0.0
            )

    def test_invalid_axis(self, random_patch):
        """Ensure ValueError is raised with an invalid axis value."""
        with pytest.raises(FilterValueError):
            _ = random_patch.sobel_filter(axis=None, mode={"constant"}, cval=0.0)

    def test_sobel_runs(self, random_patch):
        """Ensure Sobel filter works with default params."""
        out = random_patch.sobel_filter(axis=-1, mode={"reflect"}, cval=0.0)
=======
class TestMedianFilter:
    """Simple tests on median filter"""

    def test_median_filter_default(self, random_patch):
        """apply default values"""
        out = random_patch.median_filter()
        assert isinstance(out, dascore.Patch)
        assert not np.any(pd.isnull(out.data))

    def test_median_filter_user_single_value(self, random_patch):
        """apply default values"""
        out = random_patch.median_filter(kernel_size=5)
        assert isinstance(out, dascore.Patch)
        assert not np.any(pd.isnull(out.data))

    def test_median_filter_user_multi_value(self, random_patch):
        """apply default values"""
        out = random_patch.median_filter(kernel_size=(5, 3))
>>>>>>> 42b299b4
        assert isinstance(out, dascore.Patch)
        assert not np.any(pd.isnull(out.data))<|MERGE_RESOLUTION|>--- conflicted
+++ resolved
@@ -77,8 +77,6 @@
         assert isinstance(out, dascore.Patch)
         assert not np.any(pd.isnull(out.data))
 
-
-<<<<<<< HEAD
 class TestSobelFilter:
     """Simple tests to make sure Sobel filter runs."""
 
@@ -112,7 +110,9 @@
     def test_sobel_runs(self, random_patch):
         """Ensure Sobel filter works with default params."""
         out = random_patch.sobel_filter(axis=-1, mode={"reflect"}, cval=0.0)
-=======
+        assert isinstance(out, dascore.Patch)
+        assert not np.any(pd.isnull(out.data))
+
 class TestMedianFilter:
     """Simple tests on median filter"""
 
@@ -131,6 +131,5 @@
     def test_median_filter_user_multi_value(self, random_patch):
         """apply default values"""
         out = random_patch.median_filter(kernel_size=(5, 3))
->>>>>>> 42b299b4
         assert isinstance(out, dascore.Patch)
         assert not np.any(pd.isnull(out.data))