"""
Tests for Trace2D object.
"""
import weakref

import numpy as np
import pandas as pd
import pytest
from rich.text import Text

import dascore as dc
from dascore.core import Patch
from dascore.core.coords import CoordRange


def get_simple_patch() -> Patch:
    """
    Return a small simple array for memory testing.

    Note: This cant be a fixture as pytest seems to hold a reference,
    even for function scoped outputs.
    """
    attrs = {"d_time": 1}
    pa = Patch(
        data=np.random.random((100, 100)),
        coords={"time": np.arange(100) * 0.01, "distance": np.arange(100) * 0.2},
        attrs=attrs,
        dims=("time", "distance"),
    )
    return pa


class TestInit:
    """Tests for init'ing Patch"""

    time1 = np.datetime64("2020-01-01")

    @pytest.fixture()
    def random_dt_coord(self):
        """Create a random patch with a datetime coord"""
        rand = np.random.RandomState(13)
        array = rand.random(size=(20, 200))
        attrs = dict(dx=1, d_time=1 / 250.0, category="DAS", id="test_data1")
        time_deltas = dc.to_timedelta64(np.arange(array.shape[1]) * attrs["d_time"])
        coords = dict(
            distance=np.arange(array.shape[0]) * attrs["dx"],
            time=self.time1 + time_deltas,
        )
        dims = tuple(coords)
        out = dict(data=array, coords=coords, attrs=attrs, dims=dims)
        return Patch(**out)

    @pytest.fixture(scope="class")
    def patch_complex_coords(self):
        """Create a patch with 'complex' (non-dimensional) coords."""
        rand = np.random.RandomState(13)
        array = rand.random(size=(20, 100))
        dt = 1 / 250.0
        attrs = dict(d_distance=1, d_time=dt, category="DAS", id="test_data1")
        time_deltas = dc.to_timedelta64(np.arange(array.shape[1]) * attrs["d_time"])
        coords = dict(
            distance=np.arange(array.shape[0]) * attrs["d_distance"],
            time=self.time1 + time_deltas,
            latitude=("distance", array[:, 0]),
            quality=(("distance", "time"), array),
        )
        dims = ("distance", "time")
        out = dict(data=array, coords=coords, attrs=attrs, dims=dims)
        return Patch(**out)

    def test_start_time_inferred_from_dt64_coords(self, random_dt_coord):
        """
        Ensure the time_min and time_max attrs can be inferred from coord time.
        """
        patch = random_dt_coord
        assert patch.attrs["time_min"] == self.time1

    def test_end_time_inferred_from_dt64_coords(self, random_dt_coord):
        """
        Ensure the time_min and time_max attrs can be inferred from coord time.
        """
        patch = random_dt_coord
        time = patch.coords.coord_map["time"].max()
        assert patch.attrs["time_max"] == time

    def test_init_from_array(self, random_patch):
        """Ensure a trace can be created from raw components; array, coords, attrs"""
        assert isinstance(random_patch, Patch)

    def test_max_time_populated(self, random_patch):
        """Ensure the time_max is populated when not explicitly given."""
        end_time = random_patch.attrs["time_max"]
        assert not pd.isnull(end_time)

    def test_min_max_populated(self, random_patch):
        """The min/max values of the distance attrs should have been populated."""
        attrs = random_patch.attrs
        expected_filled_in = [
            x
            for x in list(attrs.__fields__)
            if x.startswith("distance") and "units" not in x
        ]
        for attr in expected_filled_in:
            assert not pd.isnull(attrs[attr])

    def test_had_default_attrs(self, patch):
        """Test that all patches used in the test suite have default attrs."""
        attr_set = set(patch.attrs.dict())
        assert attr_set.issubset(set(patch.attrs.dict()))

    def test_no_attrs(self):
        """Ensure a patch with no attrs can be created."""
        pa = Patch(
            data=np.random.random((100, 100)),
            coords={"time": np.random.random(100), "distance": np.random.random(100)},
            dims=("time", "distance"),
        )
        assert isinstance(pa, Patch)

    def test_seconds_as_coords_time_no_dt(self):
        """Ensure seconds passed as coordinates with no attrs still works."""
        ar = get_simple_patch()
        assert not np.any(pd.isnull(ar.coords["time"]))

    def test_shape(self, random_patch):
        """Ensure shape returns the shape of the data array."""
        assert random_patch.shape == random_patch.data.shape

    def test_init_with_complex_coordinates(self, patch_complex_coords):
        """Ensure complex coordinates work."""
        patch = patch_complex_coords
        assert isinstance(patch, Patch)
        assert "latitude" in patch.coords
        assert "quality" in patch.coords
        assert np.all(patch.coords["quality"] == patch.data)

    def test_incomplete_raises(self):
        """An incomplete patch should raise an error."""
        data = np.ones((10, 10))
        with pytest.raises(ValueError, match="data, coords, and dims"):
            Patch(data=data)

    def test_coords_from_1_element_array(self):
        """Ensure CoordRange is still returned despite 1D array in time."""
        patch = dc.get_example_patch("random_das", shape=(100, 1))
        time_coord = patch.coords.coord_map["time"]
        assert isinstance(time_coord, CoordRange)

    def test_sin_wave_patch(self):
        """Ensure the sin wave patch is consistent with its coord dims."""
        # For some reason this combination can make coords with wrong shape.
        patch = dc.examples.sin_wave_patch(
            sample_rate=1000,
            frequency=[200, 10],
            channel_count=2,
        )
        assert patch.shape == patch.coords.shape == patch.data.shape
        time_shape = patch.shape[patch.dims.index("time")]
        assert time_shape == len(patch.coords["time"])
        assert time_shape == len(patch.coords["time"])


class TestNew:
    """Tests for `Patch.new` method."""

    def test_erase_history(self, random_patch):
        """Ensure new can erase history."""
        # do some processing, so history shows up.
        patch = random_patch.pass_filter(time=(None, 10)).decimate(time=5)
        assert patch.attrs.history
        new_attrs = dict(patch.attrs)
        new_attrs["history"] = []
        new_patch = patch.new(attrs=new_attrs)
        assert not new_patch.attrs.history

    def test_new_coord_dict_order(self, random_patch):
        """Ensure data can be init'ed with a dict of coords in any orientation"""
        patch = random_patch
        axis = patch.dims.index("time")
        data = np.std(patch.data, axis=axis, keepdims=True)
        new_time = patch.coords["time"][0:1]
        new_dist = patch.coords["distance"]
        coords_1 = {"time": new_time, "distance": new_dist}
        coords_2 = {"distance": new_dist, "time": new_time}
        # the order the coords are defined shouldn't matter
        out_1 = patch.new(data=data, coords=coords_1)
        out_2 = patch.new(data=data, coords=coords_2)
        assert out_1 == out_2


class TestDisplay:
    """Tests for displaying patches."""

    def test_str(self, patch):
        """All patches should have str rep."""
        out = str(patch)
        assert isinstance(out, str)
        assert len(out)

    def test_rich(self, patch):
        """Patches should also have rich representation."""
        out = patch.__rich__()
        assert isinstance(out, Text)

    def test_empty_patch_str(self):
        """An empty patch should have both a str and repr of nonzero length."""
        patch = Patch()
        assert len(str(patch))
        assert len(repr(patch))


class TestEmptyPatch:
    """Tests for empty patch objects."""

    def test_has_attrs(self):
        """An empty test patch should have attrs with null(ish) values."""
        patch = Patch()
        attrs = patch.attrs
        assert len(attrs)
        # Check that default values exist but are null (of appropriate dtype)
        names = ["time", "distance"]
        fields = ["d_{x}", "{x}_min", "{x}_max"]
        for name in names:
            for field in fields:
                value = attrs[field.format(x=name)]
                assert pd.isnull(value)


class TestEquals:
    """Tests for checking equality."""

    def test_equal_self(self, random_patch):
        """Ensure a trace equals itself."""
        assert random_patch.equals(random_patch)

    def test_non_equal_array(self, random_patch):
        """Ensure the traces are not equal if the data are not equal."""
        new_data = random_patch.data + 1
        new = random_patch.new(data=new_data)
        assert not new.equals(random_patch)

    def test_coords_named_differently(self, random_patch):
        """Ensure if the coords are named differently patches are not equal."""
        dims = random_patch.dims
<<<<<<< HEAD
        patch_2 = random_patch.rename(**{dims[-1]: "bob"})
=======
        new_coords = {x: random_patch.coords[x] for x in random_patch.coords}
        new_coords["bob"] = new_coords.pop(dims[-1])
        new_dims = tuple(list(dims)[:-1] + ["bob"])
        patch_2 = random_patch.new(coords=new_coords, dims=new_dims)
>>>>>>> af75507a
        assert not patch_2.equals(random_patch)

    def test_coords_not_equal(self, random_patch):
        """Ensure if the coords are not equal neither are the arrays."""
        new_coords = dict(random_patch.coords)
        new_coords["distance"] = new_coords["distance"] + 10
        patch_2 = random_patch.new(coords=new_coords)
        assert not patch_2.equals(random_patch)

    def test_attrs_not_equal(self, random_patch):
        """Ensure if the attributes are not equal the arrays are not equal"""
        attrs = dict(random_patch.attrs)
        attrs["d_time"] = attrs["d_time"] - np.timedelta64(10, "s")
        attrs.pop("time_max")  # need to remove time for this to be valid.
        patch2 = random_patch.new(attrs=attrs)
        assert not patch2.equals(random_patch)

    def test_one_null_value_in_attrs(self, random_patch):
        """
        Ensure setting a value to null in attrs doesn't eval to equal.
        """
        attrs = dict(random_patch.attrs)
        attrs["tag"] = ""
        patch2 = random_patch.new(attrs=attrs)
        patch2.equals(random_patch)
        assert not patch2.equals(random_patch)

    def test_extra_attrs(self, random_patch):
        """
        Ensure extra attrs in one patch still eval equal unless only_required
        is used.
        """
        attrs = dict(random_patch.attrs)
        attrs["new_label"] = "fun4eva"
        patch2 = random_patch.new(attrs=attrs)
        # they should be equal
        assert patch2.equals(random_patch)
        # until extra labels are allowed
        assert not patch2.equals(random_patch, only_required_attrs=False)

    def test_both_attrs_nan(self, random_patch):
        """If Both Attrs are some type of NaN the patches should be equal."""
        attrs1 = dict(random_patch.attrs)
        attrs1["label"] = np.NaN
        patch1 = random_patch.new(attrs=attrs1)
        attrs2 = dict(attrs1)
        attrs2["label"] = None
        patch2 = random_patch.new(attrs=attrs2)
        assert patch1.equals(patch2)

    def test_transposed_patches_equal(self, random_patch):
        """Transposed patches are still equal."""
        transposed = random_patch.transpose()
        assert random_patch.equals(transposed)


class TestTranspose:
    """Tests for switching dimensions."""

    def test_simple_transpose(self, random_patch):
        """Just check dims and data shape are reversed."""
        dims = random_patch.dims
        dims_r = tuple(reversed(dims))
        pa1 = random_patch
        pa2 = pa1.transpose(*dims_r)
        assert pa2.dims == dims_r
        assert list(pa2.data.shape) == list(reversed(pa1.data.shape))


class TestUpdateAttrs:
    """
    Tests for updating the attrs.

    Note: Most of the testing for this functionality is actually done on
    dascore.util.patch.AttrsCoordsMixer.
    """

    def test_add_attr(self, random_patch):
        """Tests for adding an attribute."""
        new = random_patch.update_attrs(bob=1)
        assert "bob" in new.attrs.dict() and new.attrs["bob"] == 1

    def test_original_unchanged(self, random_patch):
        """Updating attributes shouldn't change original patch in any way."""
        old_attrs = dict(random_patch.attrs)
        _ = random_patch.update_attrs(bob=2)
        assert "bob" not in dict(random_patch.attrs)
        assert random_patch.attrs == old_attrs

    def test_update_starttime1(self, random_patch):
        """Ensure coords are updated with attrs."""
        t1 = np.datetime64("2000-01-01")
        pa = random_patch.update_attrs(time_min=t1)
        assert pa.attrs["time_min"] == t1
        assert pa.coords["time"].min() == t1

    def test_update_startttime2(self, random_patch):
        """Updating start time should update end time as well."""
        duration = random_patch.attrs["time_max"] - random_patch.attrs["time_min"]
        new_start = np.datetime64("2000-01-01")
        pa1 = random_patch.update_attrs(time_min=str(new_start))
        assert pa1.attrs["time_min"] == new_start
        assert pa1.attrs["time_max"] == new_start + duration

    def test_dt_is_datetime64(self, random_patch):
        """Ensure dt gets changed into timedelta64."""
        d_time = random_patch.attrs["d_time"]
        assert isinstance(d_time, np.timedelta64)
        new1 = random_patch.update_attrs(d_time=10)
        assert new1.attrs["d_time"] == dc.to_timedelta64(10)


class TestSqueeze:
    """Tests for squeeze."""

    def test_remove_dimension(self, random_patch):
        """Tests for removing random dimensions."""
        out = random_patch.aggregate("time").squeeze("time")
        assert "time" not in out.dims
        assert len(out.data.shape) == 1, "data should be 1d"


class TestReleaseMemory:
    """Ensure memory is released when the patch is deleted."""

    def test_single_patch(self):
        """
        Ensure a single patch is gc'ed when it leaves scope.
        """
        simple_patch = get_simple_patch()
        wr = weakref.ref(simple_patch.data)
        # delete pa and ensure the array was collected.
        del simple_patch
        assert wr() is None

    def test_decimated_patch(self):
        """
        Ensure a process which changes the array lets the first array get gc'ed.

        This is very important since the main reason to decimate is to preserve
        memory.
        """
        patch = get_simple_patch()
        new = patch.decimate(time=10)
        wr = weakref.ref(patch.data)
        del patch
        assert isinstance(new, Patch)
        assert wr() is None

    def test_select(self):
        """A similar test to ensure select releases old memory."""
        patch = get_simple_patch()
        new = patch.select(time=[0.1, 10], copy=True)
        wr = weakref.ref(patch.data)
        del patch
        assert isinstance(new, Patch)
        assert wr() is None


class TestXarray:
    """Tests for xarray conversions."""

    pytest.importorskip("xarray")

    def test_convert_to_xarray(self, random_patch):
        """Tests for converting to xarray object."""
        import xarray as xr

        da = random_patch.to_xarray()
        assert isinstance(da, xr.DataArray)


class TestPipe:
    """Tests for piping Patch to other functions."""

    @staticmethod
    def pipe_func(patch, positional_arg, keyword_arg=None):
        """Just add passed arguments to stats, return new patch."""
        out = patch.update_attrs(positional_arg=positional_arg, keyword_arg=keyword_arg)
        return out

    def test_pipe_basic(self, random_patch):
        """Test simple application of pipe."""
        out = random_patch.pipe(self.pipe_func, 2)
        assert out.attrs["positional_arg"] == 2
        assert out.attrs["keyword_arg"] is None

    def test_keyword_arg(self, random_patch):
        """Ensure passing a keyword arg works."""
        out = random_patch.pipe(self.pipe_func, 2, keyword_arg="bob")
        assert out.attrs["positional_arg"] == 2
        assert out.attrs["keyword_arg"] == "bob"


class TestCoords:
    """Test various things about patch coordinates."""

    @pytest.fixture(scope="class")
    def random_patch_with_lat(self, random_patch):
        """Create a random patch with added lat/lon coordinates."""
        dist = random_patch.coords["distance"]
        lat = np.arange(0, len(dist)) * 0.001 - 109.857952
        # add a single coord
        out = random_patch.assign_coords(latitude=("distance", lat))
        return out

    def test_add_single_dim_one_coord(self, random_patch_with_lat):
        """Tests that one coordinate can be added to a patch."""
        assert "latitude" in random_patch_with_lat.coords

    def test_add_single_dim_two_coord2(self, random_patch_with_lat_lon):
        """Ensure multiple coords can be added to patch."""
        out2 = random_patch_with_lat_lon
        assert {"latitude", "longitude"}.issubset(set(out2.coords.coord_map))
        assert out2.coords["longitude"].shape
        assert out2.coords["latitude"].shape

    def test_add_multi_dim_coords(self, multi_dim_coords_patch):
        """Ensure coords with multiple dimensions works."""
        out1 = multi_dim_coords_patch
        assert "quality" in out1.coords
        assert out1.coords["quality"].shape
        assert np.all(out1.coords["quality"] == 1)

    def test_coord_time_narrow_select(self, multi_dim_coords_patch):
        """Ensure the coord type doesn't change in narrow slice."""
        patch = multi_dim_coords_patch
        time = patch.coords.coord_map["time"]
        new = patch.select(time=(time.min(), time.min()))
        assert 1 in new.shape
        new_coords = new.coords.coord_map
        assert isinstance(new_coords["time"], CoordRange)<|MERGE_RESOLUTION|>--- conflicted
+++ resolved
@@ -242,14 +242,10 @@
     def test_coords_named_differently(self, random_patch):
         """Ensure if the coords are named differently patches are not equal."""
         dims = random_patch.dims
-<<<<<<< HEAD
-        patch_2 = random_patch.rename(**{dims[-1]: "bob"})
-=======
         new_coords = {x: random_patch.coords[x] for x in random_patch.coords}
         new_coords["bob"] = new_coords.pop(dims[-1])
         new_dims = tuple(list(dims)[:-1] + ["bob"])
         patch_2 = random_patch.new(coords=new_coords, dims=new_dims)
->>>>>>> af75507a
         assert not patch_2.equals(random_patch)
 
     def test_coords_not_equal(self, random_patch):
