--- conflicted
+++ resolved
@@ -2,11 +2,7 @@
 import pydantic
 import pytest
 
-<<<<<<< HEAD
-from dascore.core.schema import PatchAttrs, PatchSummary
-=======
 from dascore.core.schema import PatchAttrs, PatchSummary, SimpleValidator
->>>>>>> ac44b914
 
 
 @pytest.fixture(scope="class")
@@ -21,8 +17,6 @@
     return random_patch.attrs
 
 
-<<<<<<< HEAD
-=======
 class TestSimpleValidator:
     """Test suite for validator."""
 
@@ -38,7 +32,6 @@
         assert my_model.value == 2
 
 
->>>>>>> ac44b914
 class TestSummarySchema:
     """Tests for summarizing a schema."""
 
@@ -61,25 +54,21 @@
         random_summary2 = PatchSummary.parse_raw(json)
         assert random_summary2 == random_summary
 
-<<<<<<< HEAD
     def test_sub_docstrings(self):
         """Ensure the docstring for PatchSummary had params subbed in."""
         docstr = PatchAttrs.__doc__
         # data_type is one of the parameters inserted into docstring.
         assert "data_type" in docstr
 
-=======
->>>>>>> ac44b914
 
 class TestSchemaIsDictLike:
     """Tests to insure schema behaves like a dict."""
 
-<<<<<<< HEAD
     def test_get(self, random_attrs):
         """Ensure get returns existing values."""
         out = random_attrs.get("time_min")
         assert out == random_attrs.time_min
-=======
+
     def test_get_existing_key(self, random_attrs):
         """Ensure get returns existing values."""
         out = random_attrs.get("time_min")
@@ -95,5 +84,4 @@
         with pytest.raises(TypeError, match="is immutable"):
             random_attrs.bob = 1
         with pytest.raises(TypeError, match="is immutable"):
-            random_attrs["bob"] = 1
->>>>>>> ac44b914
+            random_attrs["bob"] = 1