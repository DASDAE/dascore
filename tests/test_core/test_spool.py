"""Test for spool functions."""
from __future__ import annotations

import copy
from concurrent.futures import ProcessPoolExecutor, ThreadPoolExecutor

import numpy as np
import pandas as pd
import pytest

import dascore as dc
from dascore.clients.filespool import FileSpool
from dascore.core.spool import BaseSpool, MemorySpool
from dascore.exceptions import InvalidSpoolError, ParameterError
from dascore.utils.time import to_datetime64, to_timedelta64


def _gigo(garbage):
    """Dummy func which can be serialized."""
    return garbage


class _SerialClient:
    """Serial client for testing mapping logic."""

    def map(self, func, iterable_thing, **kwargs):
        for thing in iterable_thing:
            yield func(thing, **kwargs)


@pytest.fixture(scope="session")
def random_spool_len_10():
    """Return a spool of length 10."""
    return dc.examples.get_example_spool(length=10)


class TestSpoolBasics:
    """Tests for the basics of the spool."""

    def test_not_default_str(self, random_spool):
        """Ensure the default str is not used on the spool."""
        out = str(random_spool)
        assert "object at" not in out

    def test_spool_from_emtpy_sequence(self):
        """Ensure a spool can be created from empty list."""
        out = dc.spool([])
        assert isinstance(out, BaseSpool)
        assert len(out) == 0

    def test_updated_spool_eq(self, random_spool):
        """Ensure updating the spool doesnt change equality."""
        assert random_spool == random_spool.update()

    def test_empty_spool_str(self):
        """Ensure and empty spool has a string rep. See #295."""
        spool = dc.spool([])
        spool_str = str(spool)
        assert "Spool" in spool_str


class TestSpoolEquals:
    """Tests for spool equality."""

    def test_other_type(self, random_spool):
        """Ensure other types return false equality."""
        assert random_spool != 1
        assert random_spool != (1, 2)
        assert random_spool != {}
        assert {1: 2} != random_spool

    def test_chunked_differently(self, random_spool):
        """Spools with different chunking should !=."""
        sp1 = random_spool.chunk(time=1.12)
        assert sp1 != random_spool
        sp2 = random_spool.chunk(time=1.00)
        assert sp2 != sp1

    def test_eq_self(self, random_spool):
        """A spool should always eq itself."""
        assert random_spool == random_spool

    def test_unequal_attr(self, random_spool):
        """Simulate some attribute which isn't equal."""
        new1 = copy.deepcopy(random_spool)
        new1.__dict__["bad_attr"] = 1
        new2 = copy.deepcopy(random_spool)
        new2.__dict__["bad_attr"] = 2
        assert new1 != new2

    def test_unequal_dicts(self, random_spool):
        """Simulate some dicts which don't have the same values."""
        new1 = copy.deepcopy(random_spool)
        new1.__dict__["bad_attr"] = {1: 2}
        new2 = copy.deepcopy(random_spool)
        new2.__dict__["bad_attr"] = {2: 3}
        assert new1 != new2


class TestIndexing:
    """Tests for indexing spools to retrieve patches."""

    def test_simple_index(self, random_spool):
        """Ensure indexing a spool returns a patch."""
        for ind in range(len(random_spool)):
            patch = random_spool[ind]
            assert isinstance(patch, dc.Patch)

    def test_negative_index_random_spool(self, random_spool):
        """Like lists, negative index should start from end."""
        for ind in range(1, len(random_spool) + 1):
            patch1 = random_spool[-ind]
            patch2 = random_spool[-ind + len(random_spool)]
            assert isinstance(patch1, dc.Patch)
            assert patch1 == patch2

    def test_out_of_bounds_raises(self, random_spool):
        """Out of bounds queries to raise IndexError."""
        match = "out of bounds for spool"
        with pytest.raises(IndexError, match=match):
            _ = random_spool[len(random_spool)]


class TestSlicing:
    """Tests for slicing spools to get sub-spools."""

    slices = (
        slice(None, None),
        slice(1, 2),
        slice(1, -1),
        slice(2),
        slice(None, 2),
    )

    @pytest.mark.parametrize("sliz", slices)
    def test_slice_behaves_like_list(self, random_spool, sliz):
        """Ensure slicing as spool behaves like list."""
        patch_list = list(random_spool)[sliz]
        sub_spool = random_spool[sliz]
        assert len(sub_spool) == len(patch_list)
        for pa1, pa2 in zip(patch_list, sub_spool):
            assert pa1 == pa2

    def test_simple_slice(self, random_spool):
        """Ensure a slice works with get_item, should return spool."""
        new_spool = random_spool[1:]
        assert isinstance(new_spool, type(random_spool))
        assert len(new_spool) == (len(random_spool) - 1)

    def test_skip_slice(self, random_spool):
        """Skipping values should also work."""
        new_spool = random_spool[::2]
        assert new_spool[0].equals(random_spool[0])
        assert new_spool[1].equals(random_spool[2])


class TestSpoolIterable:
    """Tests for iterating Spools."""

    def test_len(self, random_spool):
        """Ensure the spool has a length."""
        assert len(random_spool) == len(list(random_spool))

    def test_index(self, random_spool):
        """Ensure the spool can be indexed."""
        assert isinstance(random_spool[0], dc.Patch)

    def test_list_o_patches(self, random_spool):
        """Ensure random_string can be iterated."""
        for pa in random_spool:
            assert isinstance(pa, dc.Patch)
        patch_list = list(random_spool)
        for pa in patch_list:
            assert isinstance(pa, dc.Patch)

    def test_index_error(self, random_spool):
        """Ensure an IndexError is raised when indexing beyond spool."""
        spool_len = len(random_spool)
        with pytest.raises(IndexError, match="out of bounds"):
            _ = random_spool[spool_len]

    def test_index_returns_corresponding_patch(self, random_spool):
        """Ensure the index returns the correct patch."""
        spool_list = list(random_spool)
        for num, (patch1, patch2) in enumerate(zip(spool_list, random_spool)):
            patch3 = random_spool[num]
            assert patch1 == patch2 == patch3


class TestGetContents:
    """Ensure the contents of the spool can be returned via dataframe."""

    def test_no_filter(self, random_spool):
        """Ensure the entirety of the contents are returned."""
        df = random_spool.get_contents()
        assert isinstance(df, pd.DataFrame)
        assert len(df) == len(random_spool)

    def test_filter(self, random_spool):
        """Ensure the dataframe can be filtered."""
        full_df = random_spool.get_contents()
        new_max = full_df["time_min"].max() - to_timedelta64(1)
        sub = random_spool.select(time=(None, new_max)).get_contents()
        assert len(sub) == (len(full_df) - 1)
        assert (sub["time_min"] < new_max).all()


class TestSelect:
    """Tests for selecting/trimming spools."""

    def test_select_network(self, diverse_spool):
        """Ensure a tuple can be used to select spools within network."""
        network_set = {"das2", "das3"}
        out = diverse_spool.select(network=network_set)
        for patch in out:
            assert patch.attrs["network"] in network_set

    def test_select_tag_wildcard(self, diverse_spool):
        """Ensure wildcards can be used on str columns."""
        out = diverse_spool.select(tag="some*")
        for patch in out:
            assert patch.attrs["tag"].startswith("some")

    def test_multiple_selects(self, diverse_spool):
        """Ensure selects can be stacked."""
        contents = diverse_spool.get_contents()
        duration = contents["time_max"] - contents["time_min"]
        new_max = (contents["time_min"] + duration / 2).max()
        out = (
            diverse_spool.select(network="das2")
            .select(tag="ran*")
            .select(time=(None, new_max))
        )
        assert len(out)
        for patch in out:
            attrs = patch.attrs
            assert attrs["network"] == "das2"
            assert attrs["tag"].startswith("ran")
            assert attrs["time_max"] <= new_max

    def test_multiple_range_selects(self, adjacent_spool_no_overlap):
        """Ensure multiple range selects can be used in one call."""
        spool = adjacent_spool_no_overlap
        contents = spool.get_contents()
        # get new time/distance ranges and select them
        time_min = to_datetime64(contents["time_min"].min() + to_timedelta64(4))
        time_max = to_datetime64(contents["time_max"].max() - to_timedelta64(4))
        distance_min = contents["distance_min"].min() + 50
        distance_max = contents["distance_min"].max() - 50
        new_spool = spool.select(
            time=(time_min, time_max), distance=(distance_min, distance_max)
        )
        # First check content df honors new ranges
        new_contents = new_spool.get_contents()
        assert (new_contents["time_min"] >= time_min).all()
        assert (new_contents["time_max"] <= time_max).all()
        assert (new_contents["distance_min"] >= distance_min).all()
        assert (new_contents["distance_max"] <= distance_max).all()
        # then check patches
        for patch in new_spool:
            assert patch.attrs["time_min"] >= time_min
            assert patch.attrs["time_max"] <= time_max
            assert patch.attrs["distance_min"] >= distance_min
            assert patch.attrs["distance_max"] <= distance_max

    def test_split_ellipses(self, diverse_spool):
        """Ensure ... can be used for an open interval."""
        spool1 = diverse_spool.select(time=(..., "2020-01-01"))
        spool2 = diverse_spool.select(time=(None, "2020-01-01"))
        assert spool1 == spool2


class TestSort:
    """Tests for sorting spools."""

    def test_base_spool_sort_raises(self, random_spool):
        """Ensure base spool's sort raises."""
        expected_str = "spool of type"
        with pytest.raises(NotImplementedError, match=expected_str):
            BaseSpool.sort(random_spool, "time")

    def test_sorting_attr_not_exists(self, diverse_spool):
        """Test sorting by an attribute that does not exist in the DataFrame."""
        expected_str = "Invalid attribute"
        with pytest.raises(IndexError, match=expected_str):
            diverse_spool.sort("dummy_attribute")

    def test_sorting_attr_exists(self, diverse_spool):
        """Test sorting by an attribute that exists in the DataFrame."""
        sorted_spool = diverse_spool.sort("time_min")
        df = sorted_spool.get_contents()
        assert df["time_min"].is_monotonic_increasing

    def test_sorting_attr_time(self, diverse_spool):
        """Test sorting by the 'time' attribute that that may not be in the df."""
        sorted_spool = diverse_spool.sort("time")
        df = sorted_spool.get_contents()
        assert df["time_min"].is_monotonic_increasing

    def test_sorting_attr_distance(self, diverse_spool):
        """Test sorting by the 'distance' attribute that may not exist in the df."""
        sorted_spool = diverse_spool.sort("distance")
        df = sorted_spool.get_contents()
        assert df["distance_min"].is_monotonic_increasing


class TestSplit:
    """Tests splitting spools into smaller spools."""

    @pytest.fixture(scope="class")
    def split_10(self, random_spool_len_10):
        """Split the spools using spool size."""
        spools = tuple(random_spool_len_10.split(size=3))
        return spools

    def test_both_parameters_raises(self, random_spool):
        """Ensure split raises when both spool_size and spool_count are defined."""
        msg = "requires either spool_count or spool_size"
        with pytest.raises(ParameterError, match=msg):
            list(random_spool.split(size=1, count=2))

    def test_spool_size(self, split_10):
        """Ensure spool size can be split."""
        # because there are 10 patches in the spool its len should be 4
        assert len(split_10) == 4
        for i in range(3):
            assert len(split_10[i]) == 3
        assert len(split_10[-1]) == 1

    def test_yielded_spools_indexable(self, split_10):
        """Ensure we can pull the first patch from each spool."""
        for spool in split_10:
            patch = spool[0]
            assert isinstance(patch, dc.Patch)

    def test_spool_count(self, random_spool):
        """Ensure we can split based on desired size of spool."""
        split = list(random_spool.split(size=2))
        assert len(split) == 2
        assert len(split[0]) == 2
        assert len(split[1]) == 1

    def test_base_split_raises(self, random_spool):
        """Ensure BaseSpool split raises NoteImplementedError."""
        msg = "has no split implementation"
        with pytest.raises(NotImplementedError, match=msg):
            BaseSpool.split(
                random_spool,
            )


class TestMap:
    """Test for mapping spool contents onto functions."""

    @pytest.fixture(scope="class")
    def thread_client(self):
        """A ThreadPoolExecutor."""
        return ThreadPoolExecutor()

    @pytest.fixture(scope="class")
    def proc_client(self):
        """A ProcessPoolExecutor."""
        return ProcessPoolExecutor()

    def test_simple(self, random_spool):
        """Simplest case for mapping a function on all patches."""
        out = list(random_spool.map(lambda x: x))
        assert len(out) == len(random_spool)
        assert dc.spool(out) == random_spool

    def test_non_patch_return(self, random_spool):
        """Ensure outputs don't have to be patches."""
        out = list(random_spool.map(lambda x: np.max(x.data)))
        for val in out:
            assert isinstance(val, np.float_)

    def test_dummy_client(self, random_spool):
        """Ensure a client arguments works."""
        out = list(random_spool.map(lambda x: x, client=_SerialClient()))
        assert len(out) == len(random_spool)
        assert dc.spool(out) == random_spool

    def test_thread_client(self, random_spool, thread_client):
        """Ensure a thread client works."""
        out = list(random_spool.map(lambda x: x, client=thread_client))
        assert len(out) == len(random_spool)
        assert dc.spool(out) == random_spool

    def test_process_client(self, random_spool, proc_client):
        """Ensure process pool also works."""
        out = list(random_spool.map(_gigo, client=proc_client))
        assert len(out) == len(random_spool)
        assert dc.spool(out) == random_spool

    def test_map_docstring(self, random_spool):
        """Ensure the docstring examples work."""
        results_list = list(
            random_spool.chunk(time=5).map(lambda x: np.std(x.data, axis=0))
        )
        out = np.stack(results_list, axis=-1)
        assert out.size

    def test_map_docs(self, random_spool):
        """Test the doc code for map."""

        def get_dist_max(patch):
            """Function which will be mapped to each patch in spool."""
            return patch.aggregate("time", "max")

        out = list(random_spool.chunk(time=5, overlap=1).map(get_dist_max))
        new_spool = dc.spool(out)
        merged = new_spool.chunk(time=None)
        assert merged
        assert isinstance(merged[0], dc.Patch)


class TestGetSpool:
    """Test getting spool from various sources."""

    def test_spool_from_spool(self, random_spool):
        """Ensure a spool is valid input to get spool."""
        out = dc.spool(random_spool)
        for p1, p2 in zip(out, random_spool):
            assert p1.equals(p2)

    def test_spool_from_patch_sequence(self, random_spool):
        """Ensure a list of patches returns a spool."""
        spool_list = dc.spool(list(random_spool))
        spool_tuple = dc.spool(tuple(random_spool))
        for p1, p2, p3 in zip(spool_tuple, spool_list, random_spool):
            assert p1.equals(p2)
            assert p2.equals(p3)

    def test_spool_from_single_file(self, terra15_das_example_path):
        """Ensure a single file path returns a spool."""
        out1 = dc.spool(terra15_das_example_path)
        assert isinstance(out1, BaseSpool)
        # ensure format works.
        out2 = dc.spool(terra15_das_example_path, file_format="terra15")
        assert isinstance(out2, BaseSpool)
        assert len(out1) == len(out2)

    def test_non_existent_file_raises(self):
        """A path that doesn't exist should raise."""
        with pytest.raises(Exception, match="get spool from"):
            dc.spool("here_or_there?")

    def test_non_supported_type_raises(self):
        """A type that can't contain patches should raise."""
        with pytest.raises(Exception, match="not get spool from"):
            dc.spool(1.2)

    def test_file_spool(self, random_spool, tmp_path_factory):
        """
        Tests for getting a file spool vs in-memory spool. Basically,
        if a format supports scanning a FileSpool is returned. If it doesn't,
        all the file contents have to be loaded into memory to scan so a
        MemorySpool is just returned.
        """
        path = tmp_path_factory.mktemp("file_spoolin")
        dasdae_path = path / "patch.h5"
        pickle_path = path / "patch.pkl"
        dc.write(random_spool, dasdae_path, "dasdae")
        dc.write(random_spool, pickle_path, "pickle")

        dasdae_spool = dc.spool(dasdae_path)
        assert isinstance(dasdae_spool, FileSpool)

        pickle_spool = dc.spool(pickle_path)
        assert isinstance(pickle_spool, MemorySpool)


class TestMisc:
    """Tests for misc. spool cases."""

    def test_changed_memory_spool(self, random_patch):
        """
        Calling spool on a patch that was returned from None results in
        the spool contents reverting to original patch.
        """
        # setup patch with simple history
        patch = random_patch.pass_filter(time=(10, 20))
        assert patch.attrs.history
        # create new patch with cleared history
        new_attrs = dict(patch.attrs)
        new_attrs["history"] = []
        new_patch = patch.update(attrs=new_attrs)
        assert not new_patch.attrs.history
        # add new patch (w/ no history) to spool, get first patch out.
        spool = dc.spool([new_patch])
        assert len(spool) == 1
        # get first patch, assert it has no history
        out = spool[0]
        assert not out.attrs.history

    def test_nice_non_exist_message(self):
        """Ensure a nice message is raised for nonexistent paths. See #126."""
        with pytest.raises(InvalidSpoolError, match="may not exist"):
            dc.spool("Bad/file/path.h5")

<<<<<<< HEAD
    def test_stack_data(self):
        """
        Try the stack method on an example spool that has repeated
        copies of the same patch with different times. Check data.
        """
        # Grab the example spool which has repeats of the same patch
        # but with different time dimensions. Stack the patches.
        spool = dc.get_example_spool()
        stackPatch = spool.stack(dim_vary="time")
        # We expect the sum/stack to be same as a multiple of
        # the first patch's data.
        baseline = float(len(spool)) * spool[0].data
        assert np.allclose(baseline, stackPatch.data)

    def test_stack_coords(self):
        """
        Try the stack method on an example spool that has repeated
        copies of the same patch with different times. Check coords.
        """
        # Grab the example spool which has repeats of the same patch
        # but with different time dimensions. Stack the patches.
        spool = dc.get_example_spool()
        stackPatch = spool.stack(dim_vary="time")
        # check that 'time' coordinates has same step as original patch
        timeCoords = stackPatch.coords.coord_map["time"]
        origTimeCoords = spool[0].coords.coord_map["time"]
        assert timeCoords.step == origTimeCoords.step
        # check that distance coordinates are the same
        distCoords = stackPatch.coords.coord_map["distance"]
        origDistCoords = spool[0].coords.coord_map["distance"]
        assert distCoords.start == origDistCoords.start
        assert distCoords.stop == origDistCoords.stop
        assert distCoords.step == origDistCoords.step
        # assert distCoords.units == origDistCoords.units # issue
=======
    def test_dft_patch_access(self, random_dft_patch):
        """Ensure a dft patch can be retrieved from as spool. See #303."""
        spool = dc.spool(random_dft_patch)
        patch = spool[0]
        assert isinstance(patch, dc.Patch)
>>>>>>> c0f415d7
<|MERGE_RESOLUTION|>--- conflicted
+++ resolved
@@ -498,45 +498,47 @@
         with pytest.raises(InvalidSpoolError, match="may not exist"):
             dc.spool("Bad/file/path.h5")
 
-<<<<<<< HEAD
-    def test_stack_data(self):
-        """
-        Try the stack method on an example spool that has repeated
-        copies of the same patch with different times. Check data.
-        """
-        # Grab the example spool which has repeats of the same patch
-        # but with different time dimensions. Stack the patches.
-        spool = dc.get_example_spool()
-        stackPatch = spool.stack(dim_vary="time")
-        # We expect the sum/stack to be same as a multiple of
-        # the first patch's data.
-        baseline = float(len(spool)) * spool[0].data
-        assert np.allclose(baseline, stackPatch.data)
-
-    def test_stack_coords(self):
-        """
-        Try the stack method on an example spool that has repeated
-        copies of the same patch with different times. Check coords.
-        """
-        # Grab the example spool which has repeats of the same patch
-        # but with different time dimensions. Stack the patches.
-        spool = dc.get_example_spool()
-        stackPatch = spool.stack(dim_vary="time")
-        # check that 'time' coordinates has same step as original patch
-        timeCoords = stackPatch.coords.coord_map["time"]
-        origTimeCoords = spool[0].coords.coord_map["time"]
-        assert timeCoords.step == origTimeCoords.step
-        # check that distance coordinates are the same
-        distCoords = stackPatch.coords.coord_map["distance"]
-        origDistCoords = spool[0].coords.coord_map["distance"]
-        assert distCoords.start == origDistCoords.start
-        assert distCoords.stop == origDistCoords.stop
-        assert distCoords.step == origDistCoords.step
-        # assert distCoords.units == origDistCoords.units # issue
-=======
     def test_dft_patch_access(self, random_dft_patch):
         """Ensure a dft patch can be retrieved from as spool. See #303."""
         spool = dc.spool(random_dft_patch)
         patch = spool[0]
         assert isinstance(patch, dc.Patch)
->>>>>>> c0f415d7
+
+
+class TestSpoolStack:
+    """Tests for stacking (adding) spool content."""
+
+    def test_stack_data(self):
+        """
+        Try the stack method on an example spool that has repeated
+        copies of the same patch with different times. Check data.
+        """
+        # Grab the example spool which has repeats of the same patch
+        # but with different time dimensions. Stack the patches.
+        spool = dc.get_example_spool()
+        stack_patch = spool.stack(dim_vary="time")
+        # We expect the sum/stack to be same as a multiple of
+        # the first patch's data.
+        baseline = float(len(spool)) * spool[0].data
+        assert np.allclose(baseline, stack_patch.data)
+
+    def test_stack_coords(self):
+        """
+        Try the stack method on an example spool that has repeated
+        copies of the same patch with different times. Check coords.
+        """
+        # Grab the example spool which has repeats of the same patch
+        # but with different time dimensions. Stack the patches.
+        spool = dc.get_example_spool()
+        stack_patch = spool.stack(dim_vary="time")
+        # check that 'time' coordinates has same step as original patch
+        time_coords = stack_patch.coords.coord_map["time"]
+        orig_time_coords = spool[0].coords.coord_map["time"]
+        assert time_coords.step == orig_time_coords.step
+        # check that distance coordinates are the same
+        dist_coords = stack_patch.coords.coord_map["distance"]
+        orig_dist_coords = spool[0].coords.coord_map["distance"]
+        assert dist_coords.start == orig_dist_coords.start
+        assert dist_coords.stop == orig_dist_coords.stop
+        assert dist_coords.step == orig_dist_coords.step
+        # assert distCoords.units == origDistCoords.units # issue